--- conflicted
+++ resolved
@@ -13,15 +13,9 @@
     "chosen-bootstrap": "https://github.com/dbtek/chosen-bootstrap",
     "chosen-js": "^1.8.7",
     "clipboard": "^2.0.11",
-<<<<<<< HEAD
-    "datatables.net": "^1.13.3",
-    "datatables.net-buttons-bs": "^2.3.5",    
-    "datatables.net-buttons-dt": "^2.3.5",
-=======
     "datatables.net": "^1.13.4",
     "datatables.net-buttons-bs": "^2.3.6",    
     "datatables.net-buttons-dt": "^2.3.6",
->>>>>>> 4e5af91c
     "datatables.net-colreorder": "^1.6.1",
     "datatables.net-dt": "^1.13.4",
     "drmonty-datatables-plugins": "^1.0.0",
