#!/bin/bash

echo "Testing DefectDojo Service"

echo "Waiting max 60s for services to start"
# Wait for services to become available
COUNTER=0
while [  $COUNTER -lt 10 ]; do
    curl -s -o "/dev/null" $DD_BASE_URL -m 120
    CR=$(curl --insecure -s -m 10 -I "${DD_BASE_URL}login?next=/" | egrep "^HTTP" | cut  -d' ' -f2)
    if [ "$CR" == 200 ]; then
        echo "Succesfully displayed login page, starting integration tests"
        break
    fi
    echo "Waiting: cannot display login screen; got HTTP code $CR"
    sleep 10
    let COUNTER=COUNTER+1
done

if [ $COUNTER -gt 10 ]; then
    echo "ERROR: cannot display login screen; got HTTP code $CR"
    exit 1
fi

export CHROMEDRIVER=$(find /opt/chrome-driver -name chromedriver)

# Run available unittests with a simple setup
# All available Integrationtest Scripts are activated below
# If successsful, A successs message is printed and the script continues
# If any script is unsuccesssful a failure message is printed and the test script
# Exits with status code of 1

function fail() {
    echo "Error: $1 test failed\n"
    exit 1
}

function success() {
    echo "Success: $1 test passed\n"
}

echo "IT FILENAME: $DD_INTEGRATION_TEST_FILENAME"
if [[ ! -z "$DD_INTEGRATION_TEST_FILENAME" ]]; then
    test=$DD_INTEGRATION_TEST_FILENAME
    echo "Running: $test"
    if python3 $DD_INTEGRATION_TEST_FILENAME; then
        success $test
    else
        fail $test
    fi

else
    test="Finding integration tests"
    echo "Running: $test"
    if python3 tests/finding_test.py ; then
        success $test
    else
        fail $test
    fi

    test="Report Builder tests"
    echo "Running: $test"
    if python3 tests/report_builder_test.py ; then
        success $test
    else
        fail $test
    fi

    test="Notes integration tests"
    echo "Running: $test"
    if python3 tests/notes_test.py ; then
        success $test
    else
        fail $test
    fi

    test="Regulation integration tests"
    echo "Running: $test"
    if python3 tests/regulations_test.py ; then
        success $test
    else
        fail $test
    fi

    test="Product type integration tests"
    echo "Running: $test"
    if python3 tests/product_type_test.py ; then
        success $test
    else
        fail $test
    fi

    test="Product integration tests"
    echo "Running: $test"
    if python3 tests/product_test.py ; then
        success $test
    else
        fail $test
    fi

    test="Endpoint integration tests"
    echo "Running: $test"
    if python3 tests/endpoint_test.py ; then
        success $test
    else
        fail $test
    fi

    test="Engagement integration tests"
    echo "Running: $test"
    if python3 tests/engagement_test.py ; then
        success $test
    else
        fail $test
    fi

    test="Environment integration tests"
    echo "Running: $test"
    if python3 tests/environment_test.py ; then
        success $test
    else
        fail $test
    fi

    test="Test integration tests"
    echo "Running: $test"
    if python3 tests/test_test.py ; then
        success $test
    else
        fail $test
    fi

    test="User integration tests"
    echo "Running: $test"
    if python3 tests/user_test.py ; then
        success $test
    else
        fail $test
    fi

    test="Group integration tests"
    echo "Running: $test"
    if python3 tests/group_test.py ; then
        success $test
    else
        fail $test
    fi

    test="Product Group integration tests"
    echo "Running: $test"
    if python3 tests/product_group_test.py ; then
        success $test
    else
        fail $test
    fi

    test="Product Type Group integration tests"
    echo "Running: $test"
    if python3 tests/product_type_group_test.py ; then
        success $test
    else
        fail $test
    fi

    test="Product member integration tests"
    echo "Running: $test"
    if python3 tests/product_member_test.py ; then
        success $test
    else
        fail $test
    fi

    test="Product type member integration tests"
    echo "Running: $test"
    if python3 tests/product_type_member_test.py ; then
        success $test
    else
        fail $test
    fi

    test="Ibm Appscan integration test"
    echo "Running: $test"
    if python3 tests/ibm_appscan_test.py ; then
        success $test
    else
        fail $test
    fi


    test="Search integration test"
    echo "Running: $test"
    if python3 tests/search_test.py ; then
        success $test
    else
        fail $test
    fi

    test="File Upload tests"
    echo "Running: $test"
    if python3 tests/file_test.py ; then
        success $test
    else
        fail $test
    fi

    test="Dedupe integration tests"
    echo "Running: $test"
    if python3 tests/dedupe_test.py ; then
        success $test
    else
        fail $test
    fi

    test="Global Announcement Banner tests"
    echo "Running: $test"
    if python3 tests/announcement_banner_test.py ; then
        success $test
    else
        fail $test
    fi

<<<<<<< HEAD
    test="Close Old Findings with dedupe integration tests"
    echo "Running: $test"
    if python3 tests/close_old_findings_dedupe_test.py ; then
        success $test
    else
        fail $test
    fi

    test="Close Old Findings without dedupe integration tests"
    echo "Running: $test"
    if python3 tests/close_old_findings_test.py ; then
=======
    test="False Positive History tests"
    echo "Running: $test"
    if python3 tests/false_positive_history_test.py ; then
>>>>>>> 282ea11c
        success $test
    else
        fail $test
    fi

# The below tests are commented out because they are still an unstable work in progress
## Once Ready they can be uncommented.

    echo "Check Various Pages integration test"
    if python3 tests/check_various_pages.py ; then
        echo "Success: Check Various Pages tests passed"
    else
        echo "Error: Check Various Pages test failed"; exit 1
    fi


    # The below tests are commented out because they are still an unstable work in progress
    ## Once Ready they can be uncommented.

    # echo "Import Scanner integration test"
    # if python3 tests/import_scanner_test.py ; then
    #     echo "Success: Import Scanner integration tests passed"
    # else
    #     echo "Error: Import Scanner integration test failed"; exit 1
    # fi

    # echo "Zap integration test"
    # if python3 tests/zap.py ; then
    #     echo "Success: zap integration tests passed"
    # else
    #     echo "Error: Zap integration test failed"; exit 1
    # fi

    test="Tool Config integration tests"
    echo "Running: $test"
    if python3 tests/tool_config.py ; then
        success $test
    else
        fail $test
    fi

    exec echo "Done Running all configured integration tests."
fi<|MERGE_RESOLUTION|>--- conflicted
+++ resolved
@@ -219,7 +219,6 @@
         fail $test
     fi
 
-<<<<<<< HEAD
     test="Close Old Findings with dedupe integration tests"
     echo "Running: $test"
     if python3 tests/close_old_findings_dedupe_test.py ; then
@@ -231,11 +230,14 @@
     test="Close Old Findings without dedupe integration tests"
     echo "Running: $test"
     if python3 tests/close_old_findings_test.py ; then
-=======
+        success $test
+    else
+        fail $test
+    fi
+    
     test="False Positive History tests"
     echo "Running: $test"
     if python3 tests/false_positive_history_test.py ; then
->>>>>>> 282ea11c
         success $test
     else
         fail $test
