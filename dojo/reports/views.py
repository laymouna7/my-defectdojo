--- conflicted
+++ resolved
@@ -175,11 +175,7 @@
     title_words = get_words_for_field(Finding, "title")
     component_words = get_words_for_field(Finding, "component_name")
 
-<<<<<<< HEAD
     paged_findings = get_page_items(request, findings.qs.distinct(), 25)
-=======
-    paged_findings = get_page_items(request, findings.qs.distinct().order_by("numerical_severity"), 25)
->>>>>>> e2f44452
 
     return render(request,
                   "dojo/report_findings.html",
