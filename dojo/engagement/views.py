import csv
import logging
import mimetypes
import operator
import re
from datetime import datetime
from functools import reduce
from tempfile import NamedTemporaryFile
from time import strftime
from typing import List, Tuple

from django.conf import settings
from django.contrib import messages
from django.contrib.admin.utils import NestedObjects
from django.contrib.auth.models import User
from django.core.exceptions import PermissionDenied, ValidationError
from django.db import DEFAULT_DB_ALIAS
from django.db.models import Count, Q
from django.db.models.query import Prefetch, QuerySet
from django.http import FileResponse, HttpRequest, HttpResponse, HttpResponseRedirect, QueryDict, StreamingHttpResponse
from django.shortcuts import get_object_or_404, render
from django.urls import Resolver404, reverse
from django.utils import timezone
from django.views import View
from django.views.decorators.cache import cache_page
from django.views.decorators.vary import vary_on_cookie
from openpyxl import Workbook
from openpyxl.styles import Font

import dojo.jira_link.helper as jira_helper
import dojo.notifications.helper as notifications_helper
import dojo.risk_acceptance.helper as ra_helper
from dojo.authorization.authorization import user_has_permission_or_403
from dojo.authorization.authorization_decorators import user_is_authorized
from dojo.authorization.roles_permissions import Permissions
from dojo.endpoint.utils import save_endpoints_to_add
from dojo.engagement.queries import get_authorized_engagements
from dojo.engagement.services import close_engagement, reopen_engagement
from dojo.filters import (
    EngagementDirectFilter,
    EngagementDirectFilterWithoutObjectLookups,
    EngagementFilter,
    EngagementFilterWithoutObjectLookups,
    EngagementTestFilter,
    EngagementTestFilterWithoutObjectLookups,
    ProductEngagementsFilter,
    ProductEngagementsFilterWithoutObjectLookups,
)
from dojo.finding.helper import NOT_ACCEPTED_FINDINGS_QUERY
from dojo.finding.views import find_available_notetypes
from dojo.forms import (
    AddFindingsRiskAcceptanceForm,
    CheckForm,
    CredMappingForm,
    DeleteEngagementForm,
    DoneForm,
    EditRiskAcceptanceForm,
    EngForm,
    ImportScanForm,
    JIRAEngagementForm,
    JIRAImportScanForm,
    JIRAProjectForm,
    NoteForm,
    ReplaceRiskAcceptanceProofForm,
    RiskAcceptanceForm,
    TestForm,
    TypedNoteForm,
    UploadThreatForm,
)
from dojo.importers.default_importer import DefaultImporter
from dojo.models import (
    Check_List,
    Cred_Mapping,
    Development_Environment,
    Dojo_User,
    Endpoint,
    Engagement,
    Finding,
    Note_Type,
    Notes,
    Product,
    Product_API_Scan_Configuration,
    Risk_Acceptance,
    System_Settings,
    Test,
    Test_Import,
)
from dojo.notifications.helper import create_notification
from dojo.product.queries import get_authorized_products
from dojo.risk_acceptance.helper import prefetch_for_expiration
from dojo.tools.factory import get_scan_types_sorted
from dojo.user.queries import get_authorized_users
from dojo.utils import (
    FileIterWrapper,
    Product_Tab,
    add_breadcrumb,
    add_error_message_to_response,
    add_success_message_to_response,
    async_delete,
    calculate_grade,
    get_cal_event,
    get_page_items,
    get_return_url,
    get_setting,
    get_system_setting,
    handle_uploaded_threat,
    redirect_to_return_url_or_else,
)

logger = logging.getLogger(__name__)


@cache_page(60 * 5)  # cache for 5 minutes
@vary_on_cookie
def engagement_calendar(request):

    if not get_system_setting("enable_calendar"):
        raise Resolver404

    if "lead" not in request.GET or "0" in request.GET.getlist("lead"):
        engagements = get_authorized_engagements(Permissions.Engagement_View)
    else:
        filters = []
        leads = request.GET.getlist("lead", "")
        if "-1" in request.GET.getlist("lead"):
            leads.remove("-1")
            filters.append(Q(lead__isnull=True))
        filters.append(Q(lead__in=leads))
        engagements = get_authorized_engagements(Permissions.Engagement_View).filter(reduce(operator.or_, filters))

    engagements = engagements.select_related("lead")
    engagements = engagements.prefetch_related("product")

    add_breadcrumb(
        title="Engagement Calendar", top_level=True, request=request)
    return render(
        request, "dojo/calendar.html", {
            "caltype": "engagements",
            "leads": request.GET.getlist("lead", ""),
            "engagements": engagements,
            "users": get_authorized_users(Permissions.Engagement_View),
        })


def get_filtered_engagements(request, view):

    if view not in ["all", "active"]:
        msg = f"View {view} is not allowed"
        raise ValidationError(msg)

    engagements = get_authorized_engagements(Permissions.Engagement_View).order_by("-target_start")

    if view == "active":
        engagements = engagements.filter(active=True)

    engagements = engagements.select_related("product", "product__prod_type") \
        .prefetch_related("lead", "tags", "product__tags")

    if System_Settings.objects.get().enable_jira:
        engagements = engagements.prefetch_related(
            "jira_project__jira_instance",
            "product__jira_project_set__jira_instance",
        )

    filter_string_matching = get_system_setting("filter_string_matching", False)
    filter_class = EngagementDirectFilterWithoutObjectLookups if filter_string_matching else EngagementDirectFilter
    engagements = filter_class(request.GET, queryset=engagements)

    return engagements


def get_test_counts(engagements):
    # Get the test counts per engagement. As a separate query, this is much
    # faster than annotating the above `engagements` query.
    engagement_test_counts = {
        test["engagement"]: test["test_count"]
        for test in Test.objects.filter(
            engagement__in=engagements,
        ).values(
            "engagement",
        ).annotate(
            test_count=Count("engagement"),
        )
    }
    return engagement_test_counts


def engagements(request, view):

    if not view:
        view = "active"

    filtered_engagements = get_filtered_engagements(request, view)

    engs = get_page_items(request, filtered_engagements.qs, 25)
    product_name_words = sorted(get_authorized_products(Permissions.Product_View).values_list("name", flat=True))
    engagement_name_words = sorted(get_authorized_engagements(Permissions.Engagement_View).values_list("name", flat=True).distinct())

    add_breadcrumb(
        title=f"{view.capitalize()} Engagements",
        top_level=not len(request.GET),
        request=request)

    return render(
        request, "dojo/engagement.html", {
            "engagements": engs,
            "engagement_test_counts": get_test_counts(filtered_engagements.qs),
            "filter_form": filtered_engagements.form,
            "product_name_words": product_name_words,
            "engagement_name_words": engagement_name_words,
            "view": view.capitalize(),
        })


def engagements_all(request):

    products_with_engagements = get_authorized_products(Permissions.Engagement_View)
    products_with_engagements = products_with_engagements.filter(~Q(engagement=None)).distinct()

    # count using prefetch instead of just using 'engagement__set_test_test` to avoid loading all test in memory just to count them
    filter_string_matching = get_system_setting("filter_string_matching", False)
    products_filter_class = ProductEngagementsFilterWithoutObjectLookups if filter_string_matching else ProductEngagementsFilter
    engagement_query = Engagement.objects.annotate(test_count=Count("test__id"))
    filter_qs = products_with_engagements.prefetch_related(
        Prefetch("engagement_set", queryset=products_filter_class(request.GET, engagement_query).qs),
    )

    filter_qs = filter_qs.prefetch_related(
        "engagement_set__tags",
        "prod_type",
        "engagement_set__lead",
        "tags",
    )
    if System_Settings.objects.get().enable_jira:
        filter_qs = filter_qs.prefetch_related(
            "engagement_set__jira_project__jira_instance",
            "jira_project_set__jira_instance",
        )
    filter_class = EngagementFilterWithoutObjectLookups if filter_string_matching else EngagementFilter
    filtered = filter_class(
        request.GET,
        queryset=filter_qs,
    )

    prods = get_page_items(request, filtered.qs, 25)
    prods.paginator.count = sum(len(prod.engagement_set.all()) for prod in prods)
    name_words = products_with_engagements.values_list("name", flat=True)
    eng_words = get_authorized_engagements(Permissions.Engagement_View).values_list("name", flat=True).distinct()

    add_breadcrumb(
        title="All Engagements",
        top_level=not len(request.GET),
        request=request)

    return render(
<<<<<<< HEAD
        request, 'dojo/engagements_all.html', {
            'products': prods,
            'filter_form': filtered.form,
            'name_words': sorted(set(name_words)),
            'eng_words': sorted(set(eng_words)),
            "enable_table_filtering": get_system_setting("enable_ui_table_based_searching"),
=======
        request, "dojo/engagements_all.html", {
            "products": prods,
            "filter_form": filtered.form,
            "name_words": sorted(set(name_words)),
            "eng_words": sorted(set(eng_words)),
>>>>>>> 4b60cefc
        })


@user_is_authorized(Engagement, Permissions.Engagement_Edit, "eid")
def edit_engagement(request, eid):
    engagement = Engagement.objects.get(pk=eid)
    is_ci_cd = engagement.engagement_type == "CI/CD"
    jira_project_form = None
    jira_epic_form = None
    jira_project = None

    if request.method == "POST":
        form = EngForm(request.POST, instance=engagement, cicd=is_ci_cd, product=engagement.product, user=request.user)
        jira_project = jira_helper.get_jira_project(engagement, use_inheritance=False)

        if form.is_valid():
            # first save engagement details
            new_status = form.cleaned_data.get("status")
            engagement.product = form.cleaned_data.get("product")
            engagement = form.save(commit=False)
            if (new_status == "Cancelled" or new_status == "Completed"):
                engagement.active = False
            else:
                engagement.active = True
            engagement.save()
            form.save_m2m()

            messages.add_message(
                request,
                messages.SUCCESS,
                "Engagement updated successfully.",
                extra_tags="alert-success")

            success, jira_project_form = jira_helper.process_jira_project_form(request, instance=jira_project, target="engagement", engagement=engagement, product=engagement.product)
            error = not success

            success, jira_epic_form = jira_helper.process_jira_epic_form(request, engagement=engagement)
            error = error or not success

            if not error:
                if "_Add Tests" in request.POST:
                    return HttpResponseRedirect(
                        reverse("add_tests", args=(engagement.id, )))
                else:
                    return HttpResponseRedirect(
                        reverse("view_engagement", args=(engagement.id, )))
        else:
            logger.debug(form.errors)

    else:
        form = EngForm(initial={"product": engagement.product}, instance=engagement, cicd=is_ci_cd, product=engagement.product, user=request.user)

        jira_epic_form = None
        if get_system_setting("enable_jira"):
            jira_project = jira_helper.get_jira_project(engagement, use_inheritance=False)
            jira_project_form = JIRAProjectForm(instance=jira_project, target="engagement", product=engagement.product)
            logger.debug("showing jira-epic-form")
            jira_epic_form = JIRAEngagementForm(instance=engagement)

    if is_ci_cd:
        title = "Edit CI/CD Engagement"
    else:
        title = "Edit Interactive Engagement"

    product_tab = Product_Tab(engagement.product, title=title, tab="engagements")
    product_tab.setEngagement(engagement)
    return render(request, "dojo/new_eng.html", {
        "product_tab": product_tab,
        "title": title,
        "form": form,
        "edit": True,
        "jira_epic_form": jira_epic_form,
        "jira_project_form": jira_project_form,
        "engagement": engagement,
    })


@user_is_authorized(Engagement, Permissions.Engagement_Delete, "eid")
def delete_engagement(request, eid):
    engagement = get_object_or_404(Engagement, pk=eid)
    product = engagement.product
    form = DeleteEngagementForm(instance=engagement)

    if request.method == "POST":
        if "id" in request.POST and str(engagement.id) == request.POST["id"]:
            form = DeleteEngagementForm(request.POST, instance=engagement)
            if form.is_valid():
                product = engagement.product
                if get_setting("ASYNC_OBJECT_DELETE"):
                    async_del = async_delete()
                    async_del.delete(engagement)
                    message = "Engagement and relationships will be removed in the background."
                else:
                    message = "Engagement and relationships removed."
                    engagement.delete()
                messages.add_message(
                    request,
                    messages.SUCCESS,
                    message,
                    extra_tags="alert-success")
                return HttpResponseRedirect(reverse("view_engagements", args=(product.id, )))

    rels = ["Previewing the relationships has been disabled.", ""]
    display_preview = get_setting("DELETE_PREVIEW")
    if display_preview:
        collector = NestedObjects(using=DEFAULT_DB_ALIAS)
        collector.collect([engagement])
        rels = collector.nested()

    product_tab = Product_Tab(product, title="Delete Engagement", tab="engagements")
    product_tab.setEngagement(engagement)
    return render(request, "dojo/delete_engagement.html", {
        "product_tab": product_tab,
        "engagement": engagement,
        "form": form,
        "rels": rels,
    })


@user_is_authorized(Engagement, Permissions.Engagement_Edit, "eid")
def copy_engagement(request, eid):
    engagement = get_object_or_404(Engagement, id=eid)
    product = engagement.product
    form = DoneForm()

    if request.method == "POST":
        form = DoneForm(request.POST)
        if form.is_valid():
            engagement_copy = engagement.copy()
            calculate_grade(product)
            messages.add_message(
                request,
                messages.SUCCESS,
                "Engagement Copied successfully.",
                extra_tags="alert-success")
            create_notification(event="engagement_copied",  # TODO - if 'copy' functionality will be supported by API as well, 'create_notification' needs to be migrated to place where it will be able to cover actions from both interfaces
                                title=_("Copying of %s") % engagement.name,
                                description=f'The engagement "{engagement.name}" was copied by {request.user}',
                                product=product,
                                url=request.build_absolute_uri(reverse("view_engagement", args=(engagement_copy.id, ))),
                                recipients=[engagement.lead],
                                icon="exclamation-triangle")
            return redirect_to_return_url_or_else(request, reverse("view_engagements", args=(product.id, )))
        else:
            messages.add_message(
                request,
                messages.ERROR,
                "Unable to copy engagement, please try again.",
                extra_tags="alert-danger")

    product_tab = Product_Tab(product, title="Copy Engagement", tab="engagements")
    return render(request, "dojo/copy_object.html", {
        "source": engagement,
        "source_label": "Engagement",
        "destination_label": "Product",
        "product_tab": product_tab,
        "form": form,
    })


class ViewEngagement(View):

    def get_template(self):
        return "dojo/view_eng.html"

    def get_risks_accepted(self, eng):
        risks_accepted = eng.risk_acceptance.all().select_related("owner").annotate(accepted_findings_count=Count("accepted_findings__id"))
        return risks_accepted

    def get_filtered_tests(
        self,
        request: HttpRequest,
        queryset: List[Test],
        engagement: Engagement,
    ):
        filter_string_matching = get_system_setting("filter_string_matching", False)
        filter_class = EngagementTestFilterWithoutObjectLookups if filter_string_matching else EngagementTestFilter
        return filter_class(request.GET, queryset=queryset, engagement=engagement)

    def get(self, request, eid, *args, **kwargs):
        eng = get_object_or_404(Engagement, id=eid)
<<<<<<< HEAD
        # Make sure the user is authorized
        user_has_permission_or_403(request.user, eng, Permissions.Engagement_View)
        tests = eng.test_set.all().order_by('test_type__name', '-updated')
=======
        tests = eng.test_set.all().order_by("test_type__name", "-updated")
>>>>>>> 4b60cefc
        default_page_num = 10
        tests_filter = self.get_filtered_tests(request, tests, eng)
        paged_tests = get_page_items(request, tests_filter.qs, default_page_num)
        paged_tests.object_list = prefetch_for_view_tests(paged_tests.object_list)
        prod = eng.product
        risks_accepted = self.get_risks_accepted(eng)
        preset_test_type = None
        network = None
        if eng.preset:
            preset_test_type = eng.preset.test_type.all()
            network = eng.preset.network_locations.all()
        system_settings = System_Settings.objects.get()

        jissue = jira_helper.get_jira_issue(eng)
        jira_project = jira_helper.get_jira_project(eng)

        try:
            check = Check_List.objects.get(engagement=eng)
        except:
            check = None
        notes = eng.notes.all()
        note_type_activation = Note_Type.objects.filter(is_active=True).count()
        if note_type_activation:
            available_note_types = find_available_notetypes(notes)
        form = DoneForm()
        files = eng.files.all()
        if note_type_activation:
            form = TypedNoteForm(available_note_types=available_note_types)
        else:
            form = NoteForm()

        creds = Cred_Mapping.objects.filter(
            product=eng.product).select_related("cred_id").order_by("cred_id")
        cred_eng = Cred_Mapping.objects.filter(
            engagement=eng.id).select_related("cred_id").order_by("cred_id")

        add_breadcrumb(parent=eng, top_level=False, request=request)

        title = ""
        if eng.engagement_type == "CI/CD":
            title = " CI/CD"
        product_tab = Product_Tab(prod, title="View" + title + " Engagement", tab="engagements")
        product_tab.setEngagement(eng)
        return render(
            request, self.get_template(), {
                "eng": eng,
                "product_tab": product_tab,
                "system_settings": system_settings,
                "tests": paged_tests,
                "filter": tests_filter,
                "check": check,
                "threat": eng.tmodel_path,
                "form": form,
                "notes": notes,
                "files": files,
                "risks_accepted": risks_accepted,
                "jissue": jissue,
                "jira_project": jira_project,
                "creds": creds,
                "cred_eng": cred_eng,
                "network": network,
                "preset_test_type": preset_test_type,
            })

    def post(self, request, eid, *args, **kwargs):
        eng = get_object_or_404(Engagement, id=eid)
<<<<<<< HEAD
        # Make sure the user is authorized
        user_has_permission_or_403(request.user, eng, Permissions.Engagement_View)
        tests = eng.test_set.all().order_by('test_type__name', '-updated')
=======
        tests = eng.test_set.all().order_by("test_type__name", "-updated")
>>>>>>> 4b60cefc

        default_page_num = 10

        tests_filter = self.get_filtered_tests(request, tests, eng)
        paged_tests = get_page_items(request, tests_filter.qs, default_page_num)
        # prefetch only after creating the filters to avoid https://code.djangoproject.com/ticket/23771 and https://code.djangoproject.com/ticket/25375
        paged_tests.object_list = prefetch_for_view_tests(paged_tests.object_list)

        prod = eng.product
        risks_accepted = self.get_risks_accepted(eng)
        preset_test_type = None
        network = None
        if eng.preset:
            preset_test_type = eng.preset.test_type.all()
            network = eng.preset.network_locations.all()
        system_settings = System_Settings.objects.get()

        jissue = jira_helper.get_jira_issue(eng)
        jira_project = jira_helper.get_jira_project(eng)

        try:
            check = Check_List.objects.get(engagement=eng)
        except:
            check = None
        notes = eng.notes.all()
        note_type_activation = Note_Type.objects.filter(is_active=True).count()
        if note_type_activation:
            available_note_types = find_available_notetypes(notes)
        form = DoneForm()
        files = eng.files.all()
        user_has_permission_or_403(request.user, eng, Permissions.Note_Add)
        eng.progress = "check_list"
        eng.save()

        if note_type_activation:
            form = TypedNoteForm(request.POST, available_note_types=available_note_types)
        else:
            form = NoteForm(request.POST)
        if form.is_valid():
            new_note = form.save(commit=False)
            new_note.author = request.user
            new_note.date = timezone.now()
            new_note.save()
            eng.notes.add(new_note)
            if note_type_activation:
                form = TypedNoteForm(available_note_types=available_note_types)
            else:
                form = NoteForm()
            title = f"Engagement: {eng.name} on {eng.product.name}"
            messages.add_message(request,
                                 messages.SUCCESS,
                                 "Note added successfully.",
                                 extra_tags="alert-success")
        creds = Cred_Mapping.objects.filter(
            product=eng.product).select_related("cred_id").order_by("cred_id")
        cred_eng = Cred_Mapping.objects.filter(
            engagement=eng.id).select_related("cred_id").order_by("cred_id")

        add_breadcrumb(parent=eng, top_level=False, request=request)

        title = ""
        if eng.engagement_type == "CI/CD":
            title = " CI/CD"
        product_tab = Product_Tab(prod, title="View" + title + " Engagement", tab="engagements")
        product_tab.setEngagement(eng)
        return render(
            request, self.get_template(), {
                "eng": eng,
                "product_tab": product_tab,
                "system_settings": system_settings,
                "tests": paged_tests,
                "filter": tests_filter,
                "check": check,
                "threat": eng.tmodel_path,
                "form": form,
                "notes": notes,
                "files": files,
                "risks_accepted": risks_accepted,
                "jissue": jissue,
                "jira_project": jira_project,
                "creds": creds,
                "cred_eng": cred_eng,
                "network": network,
                "preset_test_type": preset_test_type,
            })


def prefetch_for_view_tests(tests):
    prefetched = tests
    if isinstance(tests,
                  QuerySet):  # old code can arrive here with prods being a list because the query was already executed

        prefetched = prefetched.select_related("lead")
        prefetched = prefetched.prefetch_related("tags", "test_type", "notes")
        prefetched = prefetched.annotate(count_findings_test_all=Count("finding__id", distinct=True))
        prefetched = prefetched.annotate(count_findings_test_active=Count("finding__id", filter=Q(finding__active=True), distinct=True))
        prefetched = prefetched.annotate(count_findings_test_active_verified=Count("finding__id", filter=Q(finding__active=True) & Q(finding__verified=True), distinct=True))
        prefetched = prefetched.annotate(count_findings_test_mitigated=Count("finding__id", filter=Q(finding__is_mitigated=True), distinct=True))
        prefetched = prefetched.annotate(count_findings_test_dups=Count("finding__id", filter=Q(finding__duplicate=True), distinct=True))
        prefetched = prefetched.annotate(total_reimport_count=Count("test_import__id", filter=Q(test_import__type=Test_Import.REIMPORT_TYPE), distinct=True))

    else:
        logger.warning("unable to prefetch because query was already executed")

    return prefetched


@user_is_authorized(Engagement, Permissions.Test_Add, "eid")
def add_tests(request, eid):
    eng = Engagement.objects.get(id=eid)
    cred_form = CredMappingForm()
    cred_form.fields["cred_user"].queryset = Cred_Mapping.objects.filter(
        engagement=eng).order_by("cred_id")

    if request.method == "POST":
        form = TestForm(request.POST, engagement=eng)
        cred_form = CredMappingForm(request.POST)
        cred_form.fields["cred_user"].queryset = Cred_Mapping.objects.filter(
            engagement=eng).order_by("cred_id")
        if form.is_valid():
            new_test = form.save(commit=False)
            # set default scan_type as it's used in reimport
            new_test.scan_type = new_test.test_type.name
            new_test.engagement = eng
            try:
                new_test.lead = User.objects.get(id=form["lead"].value())
            except:
                new_test.lead = None

            # Set status to in progress if a test is added
            if eng.status != "In Progress" and eng.active is True:
                eng.status = "In Progress"
                eng.save()

            new_test.save()

            # Save the credential to the test
            if cred_form.is_valid():
                if cred_form.cleaned_data["cred_user"]:
                    # Select the credential mapping object from the selected list and only allow if the credential is associated with the product
                    cred_user = Cred_Mapping.objects.filter(
                        pk=cred_form.cleaned_data["cred_user"].id,
                        engagement=eid).first()

                    new_f = cred_form.save(commit=False)
                    new_f.test = new_test
                    new_f.cred_id = cred_user.cred_id
                    new_f.save()

            messages.add_message(
                request,
                messages.SUCCESS,
                "Test added successfully.",
                extra_tags="alert-success")

            notifications_helper.notify_test_created(new_test)

            if "_Add Another Test" in request.POST:
                return HttpResponseRedirect(
                    reverse("add_tests", args=(eng.id, )))
            elif "_Add Findings" in request.POST:
                return HttpResponseRedirect(
                    reverse("add_findings", args=(new_test.id, )))
            elif "_Finished" in request.POST:
                return HttpResponseRedirect(
                    reverse("view_engagement", args=(eng.id, )))
    else:
        form = TestForm(engagement=eng)
        form.initial["target_start"] = eng.target_start
        form.initial["target_end"] = eng.target_end
        form.initial["lead"] = request.user
    add_breadcrumb(
        parent=eng, title="Add Tests", top_level=False, request=request)
    product_tab = Product_Tab(eng.product, title="Add Tests", tab="engagements")
    product_tab.setEngagement(eng)
    return render(request, "dojo/add_tests.html", {
        "product_tab": product_tab,
        "form": form,
        "cred_form": cred_form,
        "eid": eid,
        "eng": eng,
    })


class ImportScanResultsView(View):
    def get_template(self) -> str:
        """
        Returns the template that will be presented to the user
        """
        return "dojo/import_scan_results.html"

    def get_development_environment(
        self,
        environment_name: str = "Development",
    ) -> Development_Environment | None:
        """
        Get the development environment in two cases:
        - GET: Environment "Development" by default
        - POST: The label supplied by the user, with Development as a backup
        """
        return Development_Environment.objects.filter(name=environment_name).first()

    def get_engagement_or_product(
        self,
        user: Dojo_User,
        engagement_id: int = None,
        product_id: int = None,
    ) -> Tuple[Engagement, Product, Product | Engagement]:
        """
        Using the path parameters, either fetch the product or engagement
        """
        engagement = product = engagement_or_product = None
        # Get the product if supplied
        # Get the engagement if supplied
        if engagement_id is not None:
            engagement = get_object_or_404(Engagement, id=engagement_id)
            engagement_or_product = engagement
        elif product_id is not None:
            product = get_object_or_404(Product, id=product_id)
            engagement_or_product = product
        else:
            msg = "Either Engagement or Product has to be provided"
            raise Exception(msg)
        # Ensure the supplied user has access to import to the engagement or product
        user_has_permission_or_403(user, engagement_or_product, Permissions.Import_Scan_Result)

        return engagement, product, engagement_or_product

    def get_form(
        self,
        request: HttpRequest,
        **kwargs: dict,
    ) -> ImportScanForm:
        """
        Returns the default import form for importing findings
        """
        if request.method == "POST":
            return ImportScanForm(request.POST, request.FILES, **kwargs)
        else:
            return ImportScanForm(**kwargs)

    def get_credential_form(
        self,
        request: HttpRequest,
        engagement: Engagement,
    ) -> CredMappingForm:
        """
        Return a new instance of a form managing credentials. If an engagement
        it present at this time any existing credential objects will be attempted
        to be fetched to populate the form
        """
        if request.method == "POST":
            return CredMappingForm(request.POST)
        else:
            # If the engagement is not present, return an empty form
            if engagement is None:
                return CredMappingForm()
            # Otherwise get all creds in the associated engagement
            return CredMappingForm(
                initial={
                    "cred_user_queryset": Cred_Mapping.objects.filter(
                        engagement=engagement,
                    ).order_by("cred_id"),
                },
            )

    def get_jira_form(
        self,
        request: HttpRequest,
        engagement_or_product: Engagement | Product,
    ) -> Tuple[JIRAImportScanForm | None, bool]:
        """
        Returns a JiraImportScanForm if jira is enabled
        """
        jira_form = None
        push_all_jira_issues = False
        # Determine if jira issues should be pushed automatically
        push_all_jira_issues = jira_helper.is_push_all_issues(engagement_or_product)
        # Only return the form if the jira is enabled on this engagement or product
        if jira_helper.get_jira_project(engagement_or_product):
            if request.method == "POST":
                jira_form = JIRAImportScanForm(
                    request.POST,
                    push_all=push_all_jira_issues,
                    prefix="jiraform",
                )
            else:
                jira_form = JIRAImportScanForm(
                    push_all=push_all_jira_issues,
                    prefix="jiraform",
                )
        return jira_form, push_all_jira_issues

    def get_product_tab(
        self,
        product: Product,
        engagement: Engagement,
    ) -> Tuple[Product_Tab, dict]:
        """
        Determine how the product tab will be rendered, and what tab will be selected
        as currently active
        """
        custom_breadcrumb = None
        if engagement:
            product_tab = Product_Tab(engagement.product, title="Import Scan Results", tab="engagements")
            product_tab.setEngagement(engagement)
        else:
            custom_breadcrumb = {"", ""}
            product_tab = Product_Tab(product, title="Import Scan Results", tab="findings")
        return product_tab, custom_breadcrumb

    def handle_request(
        self,
        request: HttpRequest,
        engagement_id: int = None,
        product_id: int = None,
    ) -> Tuple[HttpRequest, dict]:
        """
        Process the common behaviors between request types, and then return
        the request and context dict back to be rendered
        """
        user = request.user
        # Get the development environment
        environment = self.get_development_environment()
        # Get the product or engagement from the path parameters
        engagement, product, engagement_or_product = self.get_engagement_or_product(
            user,
            engagement_id=engagement_id,
            product_id=product_id,
        )
        # Get the product tab and any additional custom breadcrumbs
        product_tab, custom_breadcrumb = self.get_product_tab(product, engagement)
        # Get the import form with some initial data in place
        form = self.get_form(
            request,
            environment=environment,
            endpoints=Endpoint.objects.filter(product__id=product_tab.product.id),
            api_scan_configuration=Product_API_Scan_Configuration.objects.filter(product__id=product_tab.product.id),
        )
        # Get the credential mapping form
        cred_form = self.get_credential_form(request, engagement)
        # Get the jira form
        jira_form, push_all_jira_issues = self.get_jira_form(request, engagement_or_product)
        # Return the request and the context
        return request, {
            "user": user,
            "lead": user,
            "form": form,
            "environment": environment,
            "product_tab": product_tab,
            "product": product,
            "engagement": engagement,
            "engagement_or_product": engagement_or_product,
            "custom_breadcrumb": custom_breadcrumb,
            "title": "Import Scan Results",
            "cred_form": cred_form,
            "jform": jira_form,
            "scan_types": get_scan_types_sorted(),
            "push_all_jira_issues": push_all_jira_issues,
        }

    def validate_forms(
        self,
        context: dict,
    ) -> bool:
        """
        Validates each of the forms to ensure all errors from the form
        level are bubbled up to the user first before we process too much
        """
        form_validation_list = []
        if context.get("form") is not None:
            form_validation_list.append(context.get("form").is_valid())
        if context.get("jform") is not None:
            form_validation_list.append(context.get("jform").is_valid())
        if context.get("cred_form") is not None:
            form_validation_list.append(context.get("cred_form").is_valid())
        return all(form_validation_list)

    def create_engagement(
        self,
        context: dict,
    ) -> Engagement:
        """
        Create an engagement if the import was triggered from the product level,
        otherwise, return the existing engagement instead
        """
        # Make sure an engagement does not exist already
        engagement = context.get("engagement")
        if engagement is None:
            engagement = Engagement.objects.create(
                name="AdHoc Import - " + strftime("%a, %d %b %Y %X", timezone.now().timetuple()),
                threat_model=False,
                api_test=False,
                pen_test=False,
                check_list=False,
                active=True,
                target_start=timezone.now().date(),
                target_end=timezone.now().date(),
                product=context.get("product"),
                status="In Progress",
                version=context.get("version"),
                branch_tag=context.get("branch_tag"),
                build_id=context.get("build_id"),
                commit_hash=context.get("commit_hash"),
            )
            # Update the engagement in the context
            context["engagement"] = engagement
        # Return the engagement
        return engagement

    def import_findings(
        self,
        context: dict,
    ) -> str | None:
        """
        Attempt to import with all the supplied information
        """
        try:
            importer_client = DefaultImporter(**context)
            context["test"], _, finding_count, closed_finding_count, _, _, _ = importer_client.process_scan(
                context.pop("scan", None),
            )
            # Add a message to the view for the user to see the results
            add_success_message_to_response(importer_client.construct_imported_message(
                finding_count=finding_count,
                closed_finding_count=closed_finding_count,
            ))
        except Exception as e:
            logger.exception(e)
            return f"An exception error occurred during the report import: {e}"
        return None

    def process_form(
        self,
        request: HttpRequest,
        form: ImportScanForm,
        context: dict,
    ) -> str | None:
        """
        Process the form and manipulate the input in any way that is appropriate
        """
        # Update the running context dict with cleaned form input
        context.update({
            "scan": request.FILES.get("file", None),
            "scan_date": form.cleaned_data.get("scan_date"),
            "minimum_severity": form.cleaned_data.get("minimum_severity"),
            "active": None,
            "verified": None,
            "scan_type": request.POST.get("scan_type"),
            "tags": form.cleaned_data.get("tags"),
            "version": form.cleaned_data.get("version"),
            "branch_tag": form.cleaned_data.get("branch_tag", None),
            "build_id": form.cleaned_data.get("build_id", None),
            "commit_hash": form.cleaned_data.get("commit_hash", None),
            "api_scan_configuration": form.cleaned_data.get("api_scan_configuration", None),
            "service": form.cleaned_data.get("service", None),
            "close_old_findings": form.cleaned_data.get("close_old_findings", None),
            "apply_tags_to_findings": form.cleaned_data.get("apply_tags_to_findings", False),
            "apply_tags_to_endpoints": form.cleaned_data.get("apply_tags_to_endpoints", False),
            "close_old_findings_product_scope": form.cleaned_data.get("close_old_findings_product_scope", None),
            "group_by": form.cleaned_data.get("group_by", None),
            "create_finding_groups_for_all_findings": form.cleaned_data.get("create_finding_groups_for_all_findings"),
            "environment": self.get_development_environment(environment_name=form.cleaned_data.get("environment")),
        })
        # Create the engagement if necessary
        self.create_engagement(context)
        # close_old_findings_product_scope is a modifier of close_old_findings.
        # If it is selected, close_old_findings should also be selected.
        if close_old_findings_product_scope := form.cleaned_data.get("close_old_findings_product_scope", None):
            context["close_old_findings_product_scope"] = close_old_findings_product_scope
            context["close_old_findings"] = True
        # Save newly added endpoints
        added_endpoints = save_endpoints_to_add(form.endpoints_to_add_list, context.get("engagement").product)
        endpoints_from_form = list(form.cleaned_data["endpoints"])
        context["endpoints_to_add"] = endpoints_from_form + added_endpoints
        # Override the form values of active and verified
        if activeChoice := form.cleaned_data.get("active", None):
            if activeChoice == "force_to_true":
                context["active"] = True
            elif activeChoice == "force_to_false":
                context["active"] = False
        if verifiedChoice := form.cleaned_data.get("verified", None):
            if verifiedChoice == "force_to_true":
                context["verified"] = True
            elif verifiedChoice == "force_to_false":
                context["verified"] = False
        return None

    def process_jira_form(
        self,
        request: HttpRequest,
        form: JIRAImportScanForm,
        context: dict,
    ) -> str | None:
        """
        Process the jira form by first making sure one was supplied
        and then setting any values supplied by the user. An error
        may be returned and will be bubbled up in the form of a message
        """
        # Determine if push all issues is enabled
        push_all_jira_issues = context.get("push_all_jira_issues", False)
        context["push_to_jira"] = push_all_jira_issues or (form and form.cleaned_data.get("push_to_jira"))
        return None

    def process_credentials_form(
        self,
        request: HttpRequest,
        form: CredMappingForm,
        context: dict,
    ) -> str | None:
        """
        Process the credentials form by creating
        """
        if cred_user := form.cleaned_data["cred_user"]:
            # Select the credential mapping object from the selected list and only allow if the credential is associated with the product
            cred_user = Cred_Mapping.objects.filter(
                pk=cred_user.id,
                engagement=context.get("engagement"),
            ).first()
            # Create the new credential mapping object
            new_cred_mapping = form.save(commit=False)
            new_cred_mapping.test = context.get("test")
            new_cred_mapping.cred_id = cred_user.cred_id
            new_cred_mapping.save()
            # update the context
            context["cred_user"] = cred_user
        return None

    def success_redirect(
        self,
        context: dict,
    ) -> HttpResponseRedirect:
        """
        Redirect the user to a place that indicates a successful import
        """
        return HttpResponseRedirect(reverse("view_test", args=(context.get("test").id, )))

    def failure_redirect(
        self,
        context: dict,
    ) -> HttpResponseRedirect:
        """
        Redirect the user to a place that indicates a failed import
        """
        return HttpResponseRedirect(reverse(
            "import_scan_results",
            args=(context.get("engagement", context.get("product")).id, ),
        ))

    def get(
        self,
        request: HttpRequest,
        engagement_id: int = None,
        product_id: int = None,
    ) -> HttpResponse:
        """
        Process GET requests for the Import View
        """
        # process the request and path parameters
        request, context = self.handle_request(
            request,
            engagement_id=engagement_id,
            product_id=product_id,
        )
        # Render the form
        return render(request, self.get_template(), context)

    def post(
        self,
        request: HttpRequest,
        engagement_id: int = None,
        product_id: int = None,
    ) -> HttpResponse:
        """
        Process POST requests for the Import View
        """
        # process the request and path parameters
        request, context = self.handle_request(
            request,
            engagement_id=engagement_id,
            product_id=product_id,
        )
        # ensure all three forms are valid first before moving forward
        if not self.validate_forms(context):
            return self.failure_redirect(context)
        # Process the jira form if it is present
        if form_error := self.process_jira_form(request, context.get("jform"), context):
            add_error_message_to_response(form_error)
            return self.failure_redirect(context)
        # Process the import form
        if form_error := self.process_form(request, context.get("form"), context):
            add_error_message_to_response(form_error)
            return self.failure_redirect(context)
        # Kick off the import process
        if import_error := self.import_findings(context):
            add_error_message_to_response(import_error)
            return self.failure_redirect(context)
        # Process the credential form
        if form_error := self.process_credentials_form(request, context.get("cred_form"), context):
            add_error_message_to_response(form_error)
            return self.failure_redirect(context)
        # Otherwise return the user back to the engagement (if present) or the product
        return self.success_redirect(context)


@user_is_authorized(Engagement, Permissions.Engagement_Edit, "eid")
def close_eng(request, eid):
    eng = Engagement.objects.get(id=eid)
    close_engagement(eng)
    messages.add_message(
        request,
        messages.SUCCESS,
        "Engagement closed successfully.",
        extra_tags="alert-success")
    return HttpResponseRedirect(reverse("view_engagements", args=(eng.product.id, )))


@user_is_authorized(Engagement, Permissions.Engagement_Edit, "eid")
def reopen_eng(request, eid):
    eng = Engagement.objects.get(id=eid)
    reopen_engagement(eng)
    messages.add_message(
        request,
        messages.SUCCESS,
        "Engagement reopened successfully.",
        extra_tags="alert-success")
    return HttpResponseRedirect(reverse("view_engagements", args=(eng.product.id, )))


"""
Greg:
status: in production
method to complete checklists from the engagement view
"""


@user_is_authorized(Engagement, Permissions.Engagement_Edit, "eid")
def complete_checklist(request, eid):
    eng = get_object_or_404(Engagement, id=eid)
    try:
        checklist = Check_List.objects.get(engagement=eng)
    except:
        checklist = None

    add_breadcrumb(
        parent=eng,
        title="Complete checklist",
        top_level=False,
        request=request)
    if request.method == "POST":
        tests = Test.objects.filter(engagement=eng)
        findings = Finding.objects.filter(test__in=tests).all()
        form = CheckForm(request.POST, instance=checklist, findings=findings)
        if form.is_valid():
            cl = form.save(commit=False)
            try:
                check_l = Check_List.objects.get(engagement=eng)
                cl.id = check_l.id
                cl.save()
                form.save_m2m()
            except:
                cl.engagement = eng
                cl.save()
                form.save_m2m()
            messages.add_message(
                request,
                messages.SUCCESS,
                "Checklist saved.",
                extra_tags="alert-success")
            return HttpResponseRedirect(
                reverse("view_engagement", args=(eid, )))
    else:
        tests = Test.objects.filter(engagement=eng)
        findings = Finding.objects.filter(test__in=tests).all()
        form = CheckForm(instance=checklist, findings=findings)

    product_tab = Product_Tab(eng.product, title="Checklist", tab="engagements")
    product_tab.setEngagement(eng)
    return render(request, "dojo/checklist.html", {
        "form": form,
        "product_tab": product_tab,
        "eid": eng.id,
        "findings": findings,
    })


@user_is_authorized(Engagement, Permissions.Risk_Acceptance, "eid")
def add_risk_acceptance(request, eid, fid=None):
    eng = get_object_or_404(Engagement, id=eid)
    finding = None
    if fid:
        finding = get_object_or_404(Finding, id=fid)

    if not eng.product.enable_full_risk_acceptance:
        raise PermissionDenied

    if request.method == "POST":
        form = RiskAcceptanceForm(request.POST, request.FILES)
        if form.is_valid():
            # first capture notes param as it cannot be saved directly as m2m
            notes = None
            if form.cleaned_data["notes"]:
                notes = Notes(
                    entry=form.cleaned_data["notes"],
                    author=request.user,
                    date=timezone.now())
                notes.save()

            del form.cleaned_data["notes"]

            try:
                # we sometimes see a weird exception here, but are unable to reproduce.
                # we add some logging in case it happens
                risk_acceptance = form.save()
            except Exception as e:
                logger.debug(vars(request.POST))
                logger.error(vars(form))
                logger.exception(e)
                raise

            # attach note to risk acceptance object now in database
            if notes:
                risk_acceptance.notes.add(notes)

            eng.risk_acceptance.add(risk_acceptance)

            findings = form.cleaned_data["accepted_findings"]

            risk_acceptance = ra_helper.add_findings_to_risk_acceptance(risk_acceptance, findings)

            messages.add_message(
                request,
                messages.SUCCESS,
                "Risk acceptance saved.",
                extra_tags="alert-success")

            return redirect_to_return_url_or_else(request, reverse("view_engagement", args=(eid, )))
    else:
        risk_acceptance_title_suggestion = f"Accept: {finding}"
        form = RiskAcceptanceForm(initial={"owner": request.user, "name": risk_acceptance_title_suggestion})

    finding_choices = Finding.objects.filter(duplicate=False, test__engagement=eng).filter(NOT_ACCEPTED_FINDINGS_QUERY).order_by("title")

    form.fields["accepted_findings"].queryset = finding_choices
    if fid:
        form.fields["accepted_findings"].initial = {fid}
    product_tab = Product_Tab(eng.product, title="Risk Acceptance", tab="engagements")
    product_tab.setEngagement(eng)

    return render(request, "dojo/add_risk_acceptance.html", {
                  "eng": eng,
                  "product_tab": product_tab,
                  "form": form,
                  })


@user_is_authorized(Engagement, Permissions.Engagement_View, "eid")
def view_risk_acceptance(request, eid, raid):
    return view_edit_risk_acceptance(request, eid=eid, raid=raid, edit_mode=False)


@user_is_authorized(Engagement, Permissions.Risk_Acceptance, "eid")
def edit_risk_acceptance(request, eid, raid):
    return view_edit_risk_acceptance(request, eid=eid, raid=raid, edit_mode=True)


# will only be called by view_risk_acceptance and edit_risk_acceptance
def view_edit_risk_acceptance(request, eid, raid, edit_mode=False):
    risk_acceptance = get_object_or_404(Risk_Acceptance, pk=raid)
    eng = get_object_or_404(Engagement, pk=eid)

    if edit_mode and not eng.product.enable_full_risk_acceptance:
        raise PermissionDenied

    risk_acceptance_form = None
    errors = False

    if request.method == "POST":
        # deleting before instantiating the form otherwise django messes up and we end up with an empty path value
        if len(request.FILES) > 0:
            logger.debug("new proof uploaded")
            risk_acceptance.path.delete()

        if "decision" in request.POST:
            old_expiration_date = risk_acceptance.expiration_date
            risk_acceptance_form = EditRiskAcceptanceForm(request.POST, request.FILES, instance=risk_acceptance)
            errors = errors or not risk_acceptance_form.is_valid()
            if not errors:
                logger.debug(f"path: {risk_acceptance_form.cleaned_data['path']}")

                risk_acceptance_form.save()

                if risk_acceptance.expiration_date != old_expiration_date:
                    # risk acceptance was changed, check if risk acceptance needs to be reinstated and findings made accepted again
                    ra_helper.reinstate(risk_acceptance, old_expiration_date)

                messages.add_message(
                    request,
                    messages.SUCCESS,
                    "Risk Acceptance saved successfully.",
                    extra_tags="alert-success")

        if "entry" in request.POST:
            note_form = NoteForm(request.POST)
            errors = errors or not note_form.is_valid()
            if not errors:
                new_note = note_form.save(commit=False)
                new_note.author = request.user
                new_note.date = timezone.now()
                new_note.save()
                risk_acceptance.notes.add(new_note)
                messages.add_message(
                    request,
                    messages.SUCCESS,
                    "Note added successfully.",
                    extra_tags="alert-success")

        if "delete_note" in request.POST:
            note = get_object_or_404(Notes, pk=request.POST["delete_note_id"])
            if note.author.username == request.user.username:
                risk_acceptance.notes.remove(note)
                note.delete()
                messages.add_message(
                    request,
                    messages.SUCCESS,
                    "Note deleted successfully.",
                    extra_tags="alert-success")
            else:
                messages.add_message(
                    request,
                    messages.ERROR,
                    "Since you are not the note's author, it was not deleted.",
                    extra_tags="alert-danger")

        if "remove_finding" in request.POST:
            finding = get_object_or_404(
                Finding, pk=request.POST["remove_finding_id"])

            ra_helper.remove_finding_from_risk_acceptance(risk_acceptance, finding)

            messages.add_message(
                request,
                messages.SUCCESS,
                "Finding removed successfully from risk acceptance.",
                extra_tags="alert-success")

        if "replace_file" in request.POST:
            replace_form = ReplaceRiskAcceptanceProofForm(
                request.POST, request.FILES, instance=risk_acceptance)

            errors = errors or not replace_form.is_valid()
            if not errors:
                replace_form.save()

                messages.add_message(
                    request,
                    messages.SUCCESS,
                    "New Proof uploaded successfully.",
                    extra_tags="alert-success")
            else:
                logger.error(replace_form.errors)

        if "add_findings" in request.POST:
            add_findings_form = AddFindingsRiskAcceptanceForm(
                request.POST, request.FILES, instance=risk_acceptance)
            errors = errors or not add_findings_form.is_valid()
            if not errors:
                findings = add_findings_form.cleaned_data["accepted_findings"]

                ra_helper.add_findings_to_risk_acceptance(risk_acceptance, findings)

                messages.add_message(
                    request,
                    messages.SUCCESS,
                    f"Finding{'s' if len(findings) > 1 else ''} added successfully.",
                    extra_tags="alert-success")
        if not errors:
            logger.debug("redirecting to return_url")
            return redirect_to_return_url_or_else(request, reverse("view_risk_acceptance", args=(eid, raid)))
        else:
            logger.error("errors found")

    else:
        if edit_mode:
            risk_acceptance_form = EditRiskAcceptanceForm(instance=risk_acceptance)

    note_form = NoteForm()
    replace_form = ReplaceRiskAcceptanceProofForm(instance=risk_acceptance)
    add_findings_form = AddFindingsRiskAcceptanceForm(instance=risk_acceptance)

    accepted_findings = risk_acceptance.accepted_findings.order_by("numerical_severity")
    fpage = get_page_items(request, accepted_findings, 15)

    unaccepted_findings = Finding.objects.filter(test__in=eng.test_set.all(), risk_accepted=False) \
        .exclude(id__in=accepted_findings).order_by("title")
    add_fpage = get_page_items(request, unaccepted_findings, 25, "apage")
    # on this page we need to add unaccepted findings as possible findings to add as accepted

    add_findings_form.fields[
        "accepted_findings"].queryset = add_fpage.object_list

    add_findings_form.fields["accepted_findings"].widget.request = request
    add_findings_form.fields["accepted_findings"].widget.findings = unaccepted_findings
    add_findings_form.fields["accepted_findings"].widget.page_number = add_fpage.number

    product_tab = Product_Tab(eng.product, title="Risk Acceptance", tab="engagements")
    product_tab.setEngagement(eng)
    return render(
        request, "dojo/view_risk_acceptance.html", {
            "risk_acceptance": risk_acceptance,
            "engagement": eng,
            "product_tab": product_tab,
            "accepted_findings": fpage,
            "notes": risk_acceptance.notes.all(),
            "eng": eng,
            "edit_mode": edit_mode,
            "risk_acceptance_form": risk_acceptance_form,
            "note_form": note_form,
            "replace_form": replace_form,
            "add_findings_form": add_findings_form,
            # 'show_add_findings_form': len(unaccepted_findings),
<<<<<<< HEAD
            'request': request,
            'add_findings': add_fpage,
            'return_url': get_return_url(request),
            "enable_table_filtering": get_system_setting("enable_ui_table_based_searching"),
=======
            "request": request,
            "add_findings": add_fpage,
            "return_url": get_return_url(request),
>>>>>>> 4b60cefc
        })


@user_is_authorized(Engagement, Permissions.Risk_Acceptance, "eid")
def expire_risk_acceptance(request, eid, raid):
    risk_acceptance = get_object_or_404(prefetch_for_expiration(Risk_Acceptance.objects.all()), pk=raid)
    # Validate the engagement ID exists before moving forward
    get_object_or_404(Engagement, pk=eid)

    ra_helper.expire_now(risk_acceptance)

    return redirect_to_return_url_or_else(request, reverse("view_risk_acceptance", args=(eid, raid)))


@user_is_authorized(Engagement, Permissions.Risk_Acceptance, "eid")
def reinstate_risk_acceptance(request, eid, raid):
    risk_acceptance = get_object_or_404(prefetch_for_expiration(Risk_Acceptance.objects.all()), pk=raid)
    eng = get_object_or_404(Engagement, pk=eid)

    if not eng.product.enable_full_risk_acceptance:
        raise PermissionDenied

    ra_helper.reinstate(risk_acceptance, risk_acceptance.expiration_date)

    return redirect_to_return_url_or_else(request, reverse("view_risk_acceptance", args=(eid, raid)))


@user_is_authorized(Engagement, Permissions.Risk_Acceptance, "eid")
def delete_risk_acceptance(request, eid, raid):
    risk_acceptance = get_object_or_404(Risk_Acceptance, pk=raid)
    eng = get_object_or_404(Engagement, pk=eid)

    ra_helper.delete(eng, risk_acceptance)

    messages.add_message(
        request,
        messages.SUCCESS,
        "Risk acceptance deleted successfully.",
        extra_tags="alert-success")
    return HttpResponseRedirect(reverse("view_engagement", args=(eng.id, )))


@user_is_authorized(Engagement, Permissions.Engagement_View, "eid")
def download_risk_acceptance(request, eid, raid):
    mimetypes.init()
    risk_acceptance = get_object_or_404(Risk_Acceptance, pk=raid)
    # Ensure the risk acceptance is under the supplied engagement
    if not Engagement.objects.filter(risk_acceptance=risk_acceptance, id=eid).exists():
        raise PermissionDenied
    response = StreamingHttpResponse(
        FileIterWrapper(
            open(settings.MEDIA_ROOT + "/" + risk_acceptance.path.name, mode="rb")))
    response["Content-Disposition"] = f'attachment; filename="{risk_acceptance.filename()}"'
    mimetype, _encoding = mimetypes.guess_type(risk_acceptance.path.name)
    response["Content-Type"] = mimetype
    return response


"""
Greg
status: in production
Upload a threat model at the engagement level. Threat models are stored
under media folder
"""


@user_is_authorized(Engagement, Permissions.Engagement_Edit, "eid")
def upload_threatmodel(request, eid):
    eng = Engagement.objects.get(id=eid)
    add_breadcrumb(
        parent=eng,
        title="Upload a threat model",
        top_level=False,
        request=request)

    if request.method == "POST":
        form = UploadThreatForm(request.POST, request.FILES)
        if form.is_valid():
            handle_uploaded_threat(request.FILES["file"], eng)
            eng.progress = "other"
            eng.threat_model = True
            eng.save()
            messages.add_message(
                request,
                messages.SUCCESS,
                "Threat model saved.",
                extra_tags="alert-success")
            return HttpResponseRedirect(
                reverse("view_engagement", args=(eid, )))
    else:
        form = UploadThreatForm()
    product_tab = Product_Tab(eng.product, title="Upload Threat Model", tab="engagements")
    return render(request, "dojo/up_threat.html", {
        "form": form,
        "product_tab": product_tab,
        "eng": eng,
    })


@user_is_authorized(Engagement, Permissions.Engagement_View, "eid")
def view_threatmodel(request, eid):
    eng = get_object_or_404(Engagement, pk=eid)
    response = FileResponse(open(eng.tmodel_path, "rb"))
    return response


@user_is_authorized(Engagement, Permissions.Engagement_View, "eid")
def engagement_ics(request, eid):
    eng = get_object_or_404(Engagement, id=eid)
    start_date = datetime.combine(eng.target_start, datetime.min.time())
    end_date = datetime.combine(eng.target_end, datetime.max.time())
    uid = f"dojo_eng_{eng.id}_{eng.product.id}"
    cal = get_cal_event(
        start_date,
        end_date,
        f"Engagement: {eng.name} ({eng.product.name})",
        (
            f"Set aside for engagement {eng.name}, on product {eng.product.name}. "
            f"Additional detail can be found at {request.build_absolute_uri(reverse('view_engagement', args=(eng.id, )))}"
        ),
        uid,
    )
    output = cal.serialize()
    response = HttpResponse(content=output)
    response["Content-Type"] = "text/calendar"
    response["Content-Disposition"] = f"attachment; filename={eng.name}.ics"
    return response


def get_list_index(list, index):
    try:
        element = list[index]
    except Exception:
        element = None
    return element


def get_engagements(request):
    url = request.META.get("QUERY_STRING")
    if not url:
        msg = "Please use the export button when exporting engagements"
        raise ValidationError(msg)
    else:
        if url.startswith("url="):
            url = url[4:]

    path_items = list(filter(None, re.split(r"/|\?", url)))

    if not path_items or path_items[0] != "engagement":
        msg = "URL is not an engagement view"
        raise ValidationError(msg)

    view = query = None
    if get_list_index(path_items, 1) in ["active", "all"]:
        view = get_list_index(path_items, 1)
        query = get_list_index(path_items, 2)
    else:
        view = "active"
        query = get_list_index(path_items, 1)

    request.GET = QueryDict(query)
    engagements = get_filtered_engagements(request, view).qs
    test_counts = get_test_counts(engagements)

    return engagements, test_counts


def get_excludes():
    return ["is_ci_cd", "jira_issue", "jira_project", "objects", "unaccepted_open_findings"]


def get_foreign_keys():
    return ["build_server", "lead", "orchestration_engine", "preset", "product",
        "report_type", "requester", "source_code_management_server"]


def csv_export(request):
    engagements, test_counts = get_engagements(request)

    response = HttpResponse(content_type="text/csv")
    response["Content-Disposition"] = "attachment; filename=engagements.csv"

    writer = csv.writer(response)

    first_row = True
    for engagement in engagements:
        if first_row:
            fields = []
            for key in dir(engagement):
                if key not in get_excludes() and not callable(getattr(engagement, key)) and not key.startswith("_"):
                    fields.append(key)
            fields.append("tests")

            writer.writerow(fields)

            first_row = False
        if not first_row:
            fields = []
            for key in dir(engagement):
                if key not in get_excludes() and not callable(getattr(engagement, key)) and not key.startswith("_"):
                    value = engagement.__dict__.get(key)
                    if key in get_foreign_keys() and getattr(engagement, key):
                        value = str(getattr(engagement, key))
                    if value and isinstance(value, str):
                        value = value.replace("\n", " NEWLINE ").replace("\r", "")
                    fields.append(value)
            fields.append(test_counts.get(engagement.id, 0))

            writer.writerow(fields)

    return response


def excel_export(request):
    engagements, test_counts = get_engagements(request)

    workbook = Workbook()
    workbook.iso_dates = True
    worksheet = workbook.active
    worksheet.title = "Engagements"

    font_bold = Font(bold=True)

    row_num = 1
    for engagement in engagements:
        if row_num == 1:
            col_num = 1
            for key in dir(engagement):
                if key not in get_excludes() and not callable(getattr(engagement, key)) and not key.startswith("_"):
                    cell = worksheet.cell(row=row_num, column=col_num, value=key)
                    cell.font = font_bold
                    col_num += 1
            cell = worksheet.cell(row=row_num, column=col_num, value="tests")
            cell.font = font_bold
            row_num = 2
        if row_num > 1:
            col_num = 1
            for key in dir(engagement):
                if key not in get_excludes() and not callable(getattr(engagement, key)) and not key.startswith("_"):
                    value = engagement.__dict__.get(key)
                    if key in get_foreign_keys() and getattr(engagement, key):
                        value = str(getattr(engagement, key))
                    if value and isinstance(value, datetime):
                        value = value.replace(tzinfo=None)
                    worksheet.cell(row=row_num, column=col_num, value=value)
                    col_num += 1
            worksheet.cell(row=row_num, column=col_num, value=test_counts.get(engagement.id, 0))
        row_num += 1

    with NamedTemporaryFile() as tmp:
        workbook.save(tmp.name)
        tmp.seek(0)
        stream = tmp.read()

    response = HttpResponse(
        content=stream,
        content_type="application/vnd.openxmlformats-officedocument.spreadsheetml.sheet",
    )
    response["Content-Disposition"] = "attachment; filename=engagements.xlsx"
    return response<|MERGE_RESOLUTION|>--- conflicted
+++ resolved
@@ -253,20 +253,12 @@
         request=request)
 
     return render(
-<<<<<<< HEAD
-        request, 'dojo/engagements_all.html', {
-            'products': prods,
-            'filter_form': filtered.form,
-            'name_words': sorted(set(name_words)),
-            'eng_words': sorted(set(eng_words)),
-            "enable_table_filtering": get_system_setting("enable_ui_table_based_searching"),
-=======
         request, "dojo/engagements_all.html", {
             "products": prods,
             "filter_form": filtered.form,
             "name_words": sorted(set(name_words)),
             "eng_words": sorted(set(eng_words)),
->>>>>>> 4b60cefc
+            "enable_table_filtering": get_system_setting("enable_ui_table_based_searching"),
         })
 
 
@@ -448,13 +440,9 @@
 
     def get(self, request, eid, *args, **kwargs):
         eng = get_object_or_404(Engagement, id=eid)
-<<<<<<< HEAD
         # Make sure the user is authorized
         user_has_permission_or_403(request.user, eng, Permissions.Engagement_View)
-        tests = eng.test_set.all().order_by('test_type__name', '-updated')
-=======
         tests = eng.test_set.all().order_by("test_type__name", "-updated")
->>>>>>> 4b60cefc
         default_page_num = 10
         tests_filter = self.get_filtered_tests(request, tests, eng)
         paged_tests = get_page_items(request, tests_filter.qs, default_page_num)
@@ -521,14 +509,9 @@
 
     def post(self, request, eid, *args, **kwargs):
         eng = get_object_or_404(Engagement, id=eid)
-<<<<<<< HEAD
         # Make sure the user is authorized
         user_has_permission_or_403(request.user, eng, Permissions.Engagement_View)
-        tests = eng.test_set.all().order_by('test_type__name', '-updated')
-=======
         tests = eng.test_set.all().order_by("test_type__name", "-updated")
->>>>>>> 4b60cefc
-
         default_page_num = 10
 
         tests_filter = self.get_filtered_tests(request, tests, eng)
@@ -1449,16 +1432,10 @@
             "replace_form": replace_form,
             "add_findings_form": add_findings_form,
             # 'show_add_findings_form': len(unaccepted_findings),
-<<<<<<< HEAD
-            'request': request,
-            'add_findings': add_fpage,
-            'return_url': get_return_url(request),
-            "enable_table_filtering": get_system_setting("enable_ui_table_based_searching"),
-=======
             "request": request,
             "add_findings": add_fpage,
             "return_url": get_return_url(request),
->>>>>>> 4b60cefc
+            "enable_table_filtering": get_system_setting("enable_ui_table_based_searching"),
         })
 
 
