--- conflicted
+++ resolved
@@ -133,7 +133,6 @@
         upper_value = val.upper()
         if upper_value == "CRITICAL":
             return "Critical"
-<<<<<<< HEAD
         elif upper_value in ["WARNING", "MEDIUM"]:
             return "Medium"
         elif upper_value in ["ERROR", "HIGH"]:
@@ -141,13 +140,11 @@
         elif upper_value == "LOW":
             return "Low"
         elif upper_value == "INFO":
-=======
         if "WARNING" == val.upper():
             return "Medium"
         if "ERROR" == val.upper() or "HIGH" == val.upper():
             return "High"
         if "INFO" == val.upper():
->>>>>>> 5ab0156b
             return "Info"
         msg = f"Unknown value for severity: {val}"
         raise ValueError(msg)
