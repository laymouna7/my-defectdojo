--- conflicted
+++ resolved
@@ -243,17 +243,11 @@
                          ("Qualys Webapp Scan", "Qualys Webapp Scan"),
                          ("OpenVAS CSV", "OpenVAS CSV"),
                          ("Snyk Scan", "Snyk Scan"),
-<<<<<<< HEAD
                          ("Generic Findings Import", "Generic Findings Import"),
                          ("Trustwave Scan (CSV)","Trustwave Scan (CSV)"),
                          ("SKF Scan", "SKF Scan"), 
                          ("Bandit Scan", "Bandit Scan"), 
                          ("SSL Labs Scan", "SSL Labs Scan"))
-
-=======
-                         ("Generic Findings Import", "Generic Findings Import"),("Trustwave Scan (CSV)","Trustwave Scan (CSV)"),
-                         ("SKF Scan", "SKF Scan"), ("Bandit Scan", "Bandit Scan"), ("SSL Labs Scan", "SSL Labs Scan"))
->>>>>>> bd30fd75
     SORTED_SCAN_TYPE_CHOICES = sorted(SCAN_TYPE_CHOICES, key=lambda x: x[1])
 
     scan_date = forms.DateTimeField(
