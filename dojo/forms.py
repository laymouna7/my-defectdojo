import logging
import os
import pickle
import re
import warnings
from datetime import date, datetime

import tagulous
from crispy_forms.bootstrap import InlineCheckboxes, InlineRadios
from crispy_forms.helper import FormHelper
from crispy_forms.layout import Layout
from crum import get_current_user
from dateutil.relativedelta import relativedelta
from django import forms
from django.conf import settings
from django.contrib.auth.models import Permission
from django.contrib.auth.password_validation import validate_password
from django.core import validators
from django.core.exceptions import ValidationError
from django.db.models import Count, Q
from django.forms import modelformset_factory
from django.forms.widgets import Select, Widget
from django.urls import reverse
from django.utils import timezone
from django.utils.dates import MONTHS
from django.utils.safestring import mark_safe
from django.utils.translation import gettext_lazy as _
from polymorphic.base import ManagerInheritanceWarning
from tagulous.forms import TagField

import dojo.jira_link.helper as jira_helper
from dojo.authorization.roles_permissions import Permissions
from dojo.endpoint.utils import endpoint_filter, endpoint_get_or_create, validate_endpoints_to_add
from dojo.finding.queries import get_authorized_findings
from dojo.group.queries import get_authorized_groups, get_group_member_roles
from dojo.models import (
    EFFORT_FOR_FIXING_CHOICES,
    SEVERITY_CHOICES,
    Announcement,
    Answered_Survey,
    App_Analysis,
    Benchmark_Product,
    Benchmark_Product_Summary,
    Benchmark_Requirement,
    Check_List,
    Choice,
    ChoiceAnswer,
    ChoiceQuestion,
    Cred_Mapping,
    Cred_User,
    Development_Environment,
    Dojo_Group,
    Dojo_Group_Member,
    Dojo_User,
    DojoMeta,
    Endpoint,
    Engagement,
    Engagement_Presets,
    Engagement_Survey,
    FileUpload,
    Finding,
    Finding_Group,
    Finding_Template,
    General_Survey,
    GITHUB_Conf,
    GITHUB_Issue,
    GITHUB_PKey,
    Global_Role,
    JIRA_Instance,
    JIRA_Issue,
    JIRA_Project,
    Note_Type,
    Notes,
    Notifications,
    Objects_Product,
    Product,
    Product_API_Scan_Configuration,
    Product_Group,
    Product_Member,
    Product_Type,
    Product_Type_Group,
    Product_Type_Member,
    Question,
    Regulation,
    Risk_Acceptance,
    SLA_Configuration,
    Stub_Finding,
    System_Settings,
    Test,
    Test_Type,
    TextAnswer,
    TextQuestion,
    Tool_Configuration,
    Tool_Product_Settings,
    Tool_Type,
    User,
    UserContactInfo,
)
from dojo.product.queries import get_authorized_products
from dojo.product_type.queries import get_authorized_product_types
from dojo.tools.factory import get_choices_sorted, requires_file, requires_tool_type
from dojo.user.queries import get_authorized_users, get_authorized_users_for_product_and_product_type
from dojo.user.utils import get_configuration_permissions_fields
from dojo.utils import (
    get_password_requirements_string,
    get_product,
    get_system_setting,
    is_finding_groups_enabled,
    is_scan_file_too_large,
)
from dojo.widgets import TableCheckboxWidget

logger = logging.getLogger(__name__)

RE_DATE = re.compile(r"(\d{4})-(\d\d?)-(\d\d?)$")

FINDING_STATUS = (("verified", "Verified"),
                  ("false_p", "False Positive"),
                  ("duplicate", "Duplicate"),
                  ("out_of_scope", "Out of Scope"))

vulnerability_ids_field = forms.CharField(max_length=5000,
    required=False,
    label="Vulnerability Ids",
    help_text="Ids of vulnerabilities in security advisories associated with this finding. Can be Common Vulnerabilities and Exposures (CVE) or from other sources."
                "You may enter one vulnerability id per line.",
    widget=forms.widgets.Textarea(attrs={"rows": "3", "cols": "400"}))

EFFORT_FOR_FIXING_INVALID_CHOICE = _("Select valid choice: Low,Medium,High")


class MultipleSelectWithPop(forms.SelectMultiple):
    def render(self, name, *args, **kwargs):
        html = super().render(name, *args, **kwargs)
        popup_plus = '<div class="input-group dojo-input-group">' + html + '<span class="input-group-btn"><a href="/' + name + '/add" class="btn btn-primary" class="add-another" id="add_id_' + name + '" onclick="return showAddAnotherPopup(this);"><span class="glyphicon glyphicon-plus"></span></a></span></div>'

        return mark_safe(popup_plus)


class MonthYearWidget(Widget):
    """
    A Widget that splits date input into two <select> boxes for month and year,
    with 'day' defaulting to the first of the month.

    Based on SelectDateWidget, in

    django/trunk/django/forms/extras/widgets.py
    """
    none_value = (0, "---")
    month_field = "%s_month"
    year_field = "%s_year"

    def __init__(self, attrs=None, years=None, required=True):
        # years is an optional list/tuple of years to use in the
        # "year" select box.
        self.attrs = attrs or {}
        self.required = required
        if years:
            self.years = years
        else:
            this_year = date.today().year
            self.years = list(range(this_year - 10, this_year + 1))

    def render(self, name, value, attrs=None, renderer=None):
        try:
            year_val, month_val = value.year, value.month
        except AttributeError:
            year_val = month_val = None
            if isinstance(value, str):
                match = RE_DATE.match(value)
                if match:
                    year_val, month_val = match[1], match[2]

        output = []

        if "id" in self.attrs:
            id_ = self.attrs["id"]
        else:
            id_ = f"id_{name}"

        month_choices = list(MONTHS.items())
        if not (self.required and value):
            month_choices.append(self.none_value)
        month_choices.sort()
        local_attrs = self.build_attrs({"id": self.month_field % id_})
        s = Select(choices=month_choices)
        select_html = s.render(self.month_field % name, month_val, local_attrs)

        output.append(select_html)

        year_choices = [(i, i) for i in self.years]
        if not (self.required and value):
            year_choices.insert(0, self.none_value)
        local_attrs["id"] = self.year_field % id_
        s = Select(choices=year_choices)
        select_html = s.render(self.year_field % name, year_val, local_attrs)
        output.append(select_html)

        return mark_safe("\n".join(output))

    def id_for_label(self, id_):
        return f"{id_}_month"

    id_for_label = classmethod(id_for_label)

    def value_from_datadict(self, data, files, name):
        y = data.get(self.year_field % name)
        m = data.get(self.month_field % name)
        if y == m == "0":
            return None
        if y and m:
            return f"{y}-{m}-{1}"
        return data.get(name, None)


class Product_TypeForm(forms.ModelForm):
    description = forms.CharField(widget=forms.Textarea(attrs={}),
                                  required=False)

    class Meta:
        model = Product_Type
        fields = ["name", "description", "critical_product", "key_product"]


class Delete_Product_TypeForm(forms.ModelForm):
    id = forms.IntegerField(required=True,
                            widget=forms.widgets.HiddenInput())

    class Meta:
        model = Product_Type
        fields = ["id"]


class Edit_Product_Type_MemberForm(forms.ModelForm):

    def __init__(self, *args, **kwargs):
        super().__init__(*args, **kwargs)
        self.fields["product_type"].disabled = True
        self.fields["user"].queryset = Dojo_User.objects.order_by("first_name", "last_name")
        self.fields["user"].disabled = True

    class Meta:
        model = Product_Type_Member
        fields = ["product_type", "user", "role"]


class Add_Product_Type_MemberForm(forms.ModelForm):
    users = forms.ModelMultipleChoiceField(queryset=Dojo_User.objects.none(), required=True, label="Users")

    def __init__(self, *args, **kwargs):
        super().__init__(*args, **kwargs)
        current_members = Product_Type_Member.objects.filter(product_type=self.initial["product_type"]).values_list("user", flat=True)
        self.fields["users"].queryset = Dojo_User.objects.exclude(
            Q(is_superuser=True)
            | Q(id__in=current_members)).exclude(is_active=False).order_by("first_name", "last_name")
        self.fields["product_type"].disabled = True

    class Meta:
        model = Product_Type_Member
        fields = ["product_type", "users", "role"]


class Add_Product_Type_Member_UserForm(forms.ModelForm):
    product_types = forms.ModelMultipleChoiceField(queryset=Product_Type.objects.none(), required=True, label="Product Types")

    def __init__(self, *args, **kwargs):
        super().__init__(*args, **kwargs)
        current_members = Product_Type_Member.objects.filter(user=self.initial["user"]).values_list("product_type", flat=True)
        self.fields["product_types"].queryset = get_authorized_product_types(Permissions.Product_Type_Member_Add_Owner) \
            .exclude(id__in=current_members)
        self.fields["user"].disabled = True

    class Meta:
        model = Product_Type_Member
        fields = ["product_types", "user", "role"]


class Delete_Product_Type_MemberForm(Edit_Product_Type_MemberForm):
    def __init__(self, *args, **kwargs):
        super().__init__(*args, **kwargs)
        self.fields["role"].disabled = True


class Test_TypeForm(forms.ModelForm):
    class Meta:
        model = Test_Type
        exclude = [""]


class Development_EnvironmentForm(forms.ModelForm):
    class Meta:
        model = Development_Environment
        fields = ["name"]


class Delete_Dev_EnvironmentForm(forms.ModelForm):
    class Meta:
        model = Development_Environment
        fields = ["id"]


class ProductForm(forms.ModelForm):
    name = forms.CharField(max_length=255, required=True)
    description = forms.CharField(widget=forms.Textarea(attrs={}),
                                  required=True)

    prod_type = forms.ModelChoiceField(label="Product Type",
                                       queryset=Product_Type.objects.none(),
                                       required=True)

    sla_configuration = forms.ModelChoiceField(label="SLA Configuration",
                                        queryset=SLA_Configuration.objects.all(),
                                        required=True,
                                        initial="Default")

    product_manager = forms.ModelChoiceField(queryset=Dojo_User.objects.exclude(is_active=False).order_by("first_name", "last_name"), required=False)
    technical_contact = forms.ModelChoiceField(queryset=Dojo_User.objects.exclude(is_active=False).order_by("first_name", "last_name"), required=False)
    team_manager = forms.ModelChoiceField(queryset=Dojo_User.objects.exclude(is_active=False).order_by("first_name", "last_name"), required=False)

    def __init__(self, *args, **kwargs):
        super().__init__(*args, **kwargs)
        self.fields["prod_type"].queryset = get_authorized_product_types(Permissions.Product_Type_Add_Product)

        # if this product has findings being asynchronously updated, disable the sla config field
        if self.instance.async_updating:
            self.fields["sla_configuration"].disabled = True
            self.fields["sla_configuration"].widget.attrs["message"] = "Finding SLA expiration dates are currently being recalculated. " + \
                                                                       "This field cannot be changed until the calculation is complete."

    class Meta:
        model = Product
        fields = ["name", "description", "tags", "product_manager", "technical_contact", "team_manager", "prod_type", "sla_configuration", "regulations",
                "business_criticality", "platform", "lifecycle", "origin", "user_records", "revenue", "external_audience", "enable_product_tag_inheritance",
                "internet_accessible", "enable_simple_risk_acceptance", "enable_full_risk_acceptance", "disable_sla_breach_notifications"]


class DeleteProductForm(forms.ModelForm):
    id = forms.IntegerField(required=True,
                            widget=forms.widgets.HiddenInput())

    class Meta:
        model = Product
        fields = ["id"]


class EditFindingGroupForm(forms.ModelForm):
    name = forms.CharField(max_length=255, required=True, label="Finding Group Name")
    jira_issue = forms.CharField(max_length=255, required=False, label="Linked JIRA Issue",
                                 help_text="Leave empty and check push to jira to create a new JIRA issue for this finding group.")

    def __init__(self, *args, **kwargs):
        super().__init__(*args, **kwargs)
        import dojo.jira_link.helper as jira_helper

        self.fields["push_to_jira"] = forms.BooleanField()
        self.fields["push_to_jira"].required = False
        self.fields["push_to_jira"].help_text = "Checking this will overwrite content of your JIRA issue, or create one."

        self.fields["push_to_jira"].label = "Push to JIRA"

        if hasattr(self.instance, "has_jira_issue") and self.instance.has_jira_issue:
            jira_url = jira_helper.get_jira_url(self.instance)
            self.fields["jira_issue"].initial = jira_url
            self.fields["push_to_jira"].widget.attrs["checked"] = "checked"

    class Meta:
        model = Finding_Group
        fields = ["name"]


class DeleteFindingGroupForm(forms.ModelForm):
    id = forms.IntegerField(required=True,
                            widget=forms.widgets.HiddenInput())

    class Meta:
        model = Finding_Group
        fields = ["id"]


class Edit_Product_MemberForm(forms.ModelForm):

    def __init__(self, *args, **kwargs):
        super().__init__(*args, **kwargs)
        self.fields["product"].disabled = True
        self.fields["user"].queryset = Dojo_User.objects.order_by("first_name", "last_name")
        self.fields["user"].disabled = True

    class Meta:
        model = Product_Member
        fields = ["product", "user", "role"]


class Add_Product_MemberForm(forms.ModelForm):
    users = forms.ModelMultipleChoiceField(queryset=Dojo_User.objects.none(), required=True, label="Users")

    def __init__(self, *args, **kwargs):
        super().__init__(*args, **kwargs)
        self.fields["product"].disabled = True
        current_members = Product_Member.objects.filter(product=self.initial["product"]).values_list("user", flat=True)
        self.fields["users"].queryset = Dojo_User.objects.exclude(
            Q(is_superuser=True)
            | Q(id__in=current_members)).exclude(is_active=False).order_by("first_name", "last_name")

    class Meta:
        model = Product_Member
        fields = ["product", "users", "role"]


class Add_Product_Member_UserForm(forms.ModelForm):
    products = forms.ModelMultipleChoiceField(queryset=Product.objects.none(), required=True, label="Products")

    def __init__(self, *args, **kwargs):
        super().__init__(*args, **kwargs)
        current_members = Product_Member.objects.filter(user=self.initial["user"]).values_list("product", flat=True)
        self.fields["products"].queryset = get_authorized_products(Permissions.Product_Member_Add_Owner) \
            .exclude(id__in=current_members)
        self.fields["user"].disabled = True

    class Meta:
        model = Product_Member
        fields = ["products", "user", "role"]


class Delete_Product_MemberForm(Edit_Product_MemberForm):
    def __init__(self, *args, **kwargs):
        super().__init__(*args, **kwargs)
        self.fields["role"].disabled = True


class NoteTypeForm(forms.ModelForm):
    description = forms.CharField(widget=forms.Textarea(attrs={}),
                                  required=True)

    class Meta:
        model = Note_Type
        fields = ["name", "description", "is_single", "is_mandatory"]


class EditNoteTypeForm(NoteTypeForm):

    def __init__(self, *args, **kwargs):
        is_single = kwargs.pop("is_single")
        super().__init__(*args, **kwargs)
        if is_single is False:
            self.fields["is_single"].widget = forms.HiddenInput()


class DisableOrEnableNoteTypeForm(NoteTypeForm):
    def __init__(self, *args, **kwargs):
        super().__init__(*args, **kwargs)
        self.fields["name"].disabled = True
        self.fields["description"].disabled = True
        self.fields["is_single"].disabled = True
        self.fields["is_mandatory"].disabled = True
        self.fields["is_active"].disabled = True

    class Meta:
        model = Note_Type
        fields = "__all__"


class DojoMetaDataForm(forms.ModelForm):
    value = forms.CharField(widget=forms.Textarea(attrs={}),
                            required=True)

    def full_clean(self):
        super().full_clean()
        try:
            self.instance.validate_unique()
        except ValidationError:
            msg = "A metadata entry with the same name exists already for this object."
            self.add_error("name", msg)

    class Meta:
        model = DojoMeta
        fields = "__all__"


class ImportScanForm(forms.Form):
    active_verified_choices = [("not_specified", "Not specified (default)"),
                               ("force_to_true", "Force to True"),
                               ("force_to_false", "Force to False")]
    scan_date = forms.DateTimeField(
        required=False,
        label="Scan Completion Date",
        help_text="Scan completion date will be used on all findings.",
        widget=forms.TextInput(attrs={"class": "datepicker"}))
    minimum_severity = forms.ChoiceField(help_text="Minimum severity level to be imported",
                                         required=True,
                                         choices=SEVERITY_CHOICES)
    active = forms.ChoiceField(required=True, choices=active_verified_choices,
                               help_text="Force findings to be active/inactive, or default to the original tool")
    verified = forms.ChoiceField(required=True, choices=active_verified_choices,
                               help_text="Force findings to be verified/not verified, or default to the original tool")

    # help_do_not_reactivate = 'Select if the import should ignore active findings from the report, useful for triage-less scanners. Will keep existing findings closed, without reactivating them. For more information check the docs.'
    # do_not_reactivate = forms.BooleanField(help_text=help_do_not_reactivate, required=False)
    scan_type = forms.ChoiceField(required=True, choices=get_choices_sorted)
    environment = forms.ModelChoiceField(
        queryset=Development_Environment.objects.all().order_by("name"))
    endpoints = forms.ModelMultipleChoiceField(Endpoint.objects, required=False, label="Systems / Endpoints")
    endpoints_to_add = forms.CharField(max_length=5000, required=False, label="Endpoints to add",
                               help_text="The IP address, host name or full URL. You may enter one endpoint per line. "
                                         "Each must be valid.",
                               widget=forms.widgets.Textarea(attrs={"rows": "3", "cols": "400"}))
    version = forms.CharField(max_length=100, required=False, help_text="Version that was scanned.")
    branch_tag = forms.CharField(max_length=100, required=False, help_text="Branch or Tag that was scanned.")
    commit_hash = forms.CharField(max_length=100, required=False, help_text="Commit that was scanned.")
    build_id = forms.CharField(max_length=100, required=False, help_text="ID of the build that was scanned.")
    api_scan_configuration = forms.ModelChoiceField(Product_API_Scan_Configuration.objects, required=False, label="API Scan Configuration")
    service = forms.CharField(max_length=200, required=False,
        help_text="A service is a self-contained piece of functionality within a Product. "
                  "This is an optional field which is used in deduplication and closing of old findings when set.")
    source_code_management_uri = forms.URLField(max_length=600, required=False, help_text="Resource link to source code")
    tags = TagField(required=False, help_text="Add tags that help describe this scan.  "
                    "Choose from the list or add new tags. Press Enter key to add.")
    file = forms.FileField(widget=forms.widgets.FileInput(
        attrs={"accept": ".xml, .csv, .nessus, .json, .jsonl, .html, .js, .zip, .xlsx, .txt, .sarif"}),
        label="Choose report file",
        allow_empty_file=True,
        required=False)

    # Close Old Findings has changed. The default is engagement only, and it requires a second flag to expand to the product scope.
    # Exposing the choice as two different check boxes.
    # If 'close_old_findings_product_scope' is selected, the backend will ensure that both flags are set.
    close_old_findings = forms.BooleanField(help_text="Old findings no longer present in the new report get closed as mitigated when importing. "
                                                        "If service has been set, only the findings for this service will be closed. "
                                                        "This only affects findings within the same engagement.",
                                            label="Close old findings within this engagement",
                                            required=False,
                                            initial=False)
    close_old_findings_product_scope = forms.BooleanField(help_text="Old findings no longer present in the new report get closed as mitigated when importing. "
                                                        "If service has been set, only the findings for this service will be closed. "
                                                        "This only affects findings within the same product.",
                                            label="Close old findings within this product",
                                            required=False,
                                            initial=False)
    apply_tags_to_findings = forms.BooleanField(
        help_text="If set to True, the tags will be applied to the findings",
        label="Apply Tags to Findings",
        required=False,
        initial=False,
    )
    apply_tags_to_endpoints = forms.BooleanField(
        help_text="If set to True, the tags will be applied to the endpoints",
        label="Apply Tags to Endpoints",
        required=False,
        initial=False,
    )

    if is_finding_groups_enabled():
        group_by = forms.ChoiceField(required=False, choices=Finding_Group.GROUP_BY_OPTIONS, help_text="Choose an option to automatically group new findings by the chosen option.")
        create_finding_groups_for_all_findings = forms.BooleanField(help_text="If unchecked, finding groups will only be created when there is more than one grouped finding", required=False, initial=True)

    def __init__(self, *args, **kwargs):
        environment = kwargs.pop("environment", None)
        endpoints = kwargs.pop("endpoints", None)
        api_scan_configuration = kwargs.pop("api_scan_configuration", None)
        super().__init__(*args, **kwargs)
        self.fields["active"].initial = self.active_verified_choices[0]
        self.fields["verified"].initial = self.active_verified_choices[0]
        if environment:
            self.fields["environment"].initial = environment
        if endpoints:
            self.fields["endpoints"].queryset = endpoints
        if api_scan_configuration:
            self.fields["api_scan_configuration"].queryset = api_scan_configuration
        # couldn't find a cleaner way to add empty default
        if "group_by" in self.fields:
            choices = self.fields["group_by"].choices
            choices.insert(0, ("", "---------"))
            self.fields["group_by"].choices = choices

        self.endpoints_to_add_list = []

    def clean(self):
        cleaned_data = super().clean()
        scan_type = cleaned_data.get("scan_type")
        file = cleaned_data.get("file")
        tool_type = requires_tool_type(scan_type)
        if requires_file(scan_type) and not file:
            msg = _(f"Uploading a Report File is required for {scan_type}")
            raise forms.ValidationError(msg)
        if file and is_scan_file_too_large(file):
            msg = _(f"Report file is too large. Maximum supported size is {settings.SCAN_FILE_MAX_SIZE} MB")
            raise forms.ValidationError(msg)
        if tool_type:
            api_scan_configuration = cleaned_data.get("api_scan_configuration")
            if api_scan_configuration and tool_type != api_scan_configuration.tool_configuration.tool_type.name:
                msg = f"API scan configuration must be of tool type {tool_type}"
                raise forms.ValidationError(msg)

        endpoints_to_add_list, errors = validate_endpoints_to_add(cleaned_data["endpoints_to_add"])
        if errors:
            raise forms.ValidationError(errors)
        else:
            self.endpoints_to_add_list = endpoints_to_add_list

        return cleaned_data

    # date can only be today or in the past, not the future
    def clean_scan_date(self):
        date = self.cleaned_data.get("scan_date", None)
        if date and date.date() > datetime.today().date():
            msg = "The date cannot be in the future!"
            raise forms.ValidationError(msg)
        return date

    def get_scan_type(self):
        TGT_scan = self.cleaned_data["scan_type"]
        return TGT_scan


class ReImportScanForm(forms.Form):
    active_verified_choices = [("not_specified", "Not specified (default)"),
                               ("force_to_true", "Force to True"),
                               ("force_to_false", "Force to False")]
    scan_date = forms.DateTimeField(
        required=False,
        label="Scan Completion Date",
        help_text="Scan completion date will be used on all findings.",
        widget=forms.TextInput(attrs={"class": "datepicker"}))
    minimum_severity = forms.ChoiceField(help_text="Minimum severity level to be imported",
                                         required=True,
                                         choices=SEVERITY_CHOICES[0:4])
    active = forms.ChoiceField(required=True, choices=active_verified_choices,
                               help_text="Force findings to be active/inactive, or default to the original tool")
    verified = forms.ChoiceField(required=True, choices=active_verified_choices,
                             help_text="Force findings to be verified/not verified, or default to the original tool")

    help_do_not_reactivate = "Select if the import should ignore active findings from the report, useful for triage-less scanners. Will keep existing findings closed, without reactivating them. For more information check the docs."
    do_not_reactivate = forms.BooleanField(help_text=help_do_not_reactivate, required=False)
    endpoints = forms.ModelMultipleChoiceField(Endpoint.objects, required=False, label="Systems / Endpoints")
    tags = TagField(required=False, help_text="Modify existing tags that help describe this scan.  "
                    "Choose from the list or add new tags. Press Enter key to add.")
    file = forms.FileField(widget=forms.widgets.FileInput(
        attrs={"accept": ".xml, .csv, .nessus, .json, .jsonl, .html, .js, .zip, .xlsx, .txt, .sarif"}),
        label="Choose report file",
        allow_empty_file=True,
        required=False)
    close_old_findings = forms.BooleanField(help_text="Select if old findings no longer present in the report get closed as mitigated when importing.",
                                            required=False, initial=True)
    version = forms.CharField(max_length=100, required=False, help_text="Version that will be set on existing Test object. Leave empty to leave existing value in place.")
    branch_tag = forms.CharField(max_length=100, required=False, help_text="Branch or Tag that was scanned.")
    commit_hash = forms.CharField(max_length=100, required=False, help_text="Commit that was scanned.")
    build_id = forms.CharField(max_length=100, required=False, help_text="ID of the build that was scanned.")
    api_scan_configuration = forms.ModelChoiceField(Product_API_Scan_Configuration.objects, required=False, label="API Scan Configuration")
    service = forms.CharField(max_length=200, required=False, help_text="A service is a self-contained piece of functionality within a Product. This is an optional field which is used in deduplication of findings when set.")
    source_code_management_uri = forms.URLField(max_length=600, required=False, help_text="Resource link to source code")
    apply_tags_to_findings = forms.BooleanField(
        help_text="If set to True, the tags will be applied to the findings",
        label="Apply Tags to Findings",
        required=False,
        initial=False,
    )
    apply_tags_to_endpoints = forms.BooleanField(
        help_text="If set to True, the tags will be applied to the endpoints",
        label="Apply Tags to Endpoints",
        required=False,
        initial=False,
    )

    if is_finding_groups_enabled():
        group_by = forms.ChoiceField(required=False, choices=Finding_Group.GROUP_BY_OPTIONS, help_text="Choose an option to automatically group new findings by the chosen option")
        create_finding_groups_for_all_findings = forms.BooleanField(help_text="If unchecked, finding groups will only be created when there is more than one grouped finding", required=False, initial=True)

    def __init__(self, *args, test=None, **kwargs):
        endpoints = kwargs.pop("endpoints", None)
        api_scan_configuration = kwargs.pop("api_scan_configuration", None)
        api_scan_configuration_queryset = kwargs.pop("api_scan_configuration_queryset", None)
        super().__init__(*args, **kwargs)
        self.fields["active"].initial = self.active_verified_choices[0]
        self.fields["verified"].initial = self.active_verified_choices[0]
        self.scan_type = None
        if test:
            self.scan_type = test.test_type.name
            self.fields["tags"].initial = test.tags.all()
        if endpoints:
            self.fields["endpoints"].queryset = endpoints
        if api_scan_configuration:
            self.initial["api_scan_configuration"] = api_scan_configuration
        if api_scan_configuration_queryset:
            self.fields["api_scan_configuration"].queryset = api_scan_configuration_queryset
        # couldn't find a cleaner way to add empty default
        if "group_by" in self.fields:
            choices = self.fields["group_by"].choices
            choices.insert(0, ("", "---------"))
            self.fields["group_by"].choices = choices

    def clean(self):
        cleaned_data = super().clean()
        file = cleaned_data.get("file")
        if requires_file(self.scan_type) and not file:
            msg = _("Uploading a report file is required for re-uploading findings.")
            raise forms.ValidationError(msg)
        if file and is_scan_file_too_large(file):
            msg = _(f"Report file is too large. Maximum supported size is {settings.SCAN_FILE_MAX_SIZE} MB")
            raise forms.ValidationError(msg)
        tool_type = requires_tool_type(self.scan_type)
        if tool_type:
            api_scan_configuration = cleaned_data.get("api_scan_configuration")
            if api_scan_configuration and tool_type != api_scan_configuration.tool_configuration.tool_type.name:
                msg = f"API scan configuration must be of tool type {tool_type}"
                raise forms.ValidationError(msg)

        return cleaned_data

    # date can only be today or in the past, not the future
    def clean_scan_date(self):
        date = self.cleaned_data.get("scan_date", None)
        if date and date.date() > timezone.localtime(timezone.now()).date():
            msg = "The date cannot be in the future!"
            raise forms.ValidationError(msg)
        return date


class ImportEndpointMetaForm(forms.Form):
    file = forms.FileField(widget=forms.widgets.FileInput(
        attrs={"accept": ".csv"}),
        label="Choose meta file",
        required=True)  # Could not get required=True to actually accept the file as present
    create_endpoints = forms.BooleanField(
        label="Create nonexisting Endpoint",
        initial=True,
        required=False,
        help_text="Create endpoints that do not already exist")
    create_tags = forms.BooleanField(
        label="Add Tags",
        initial=True,
        required=False,
        help_text="Add meta from file as tags in the format key:value")
    create_dojo_meta = forms.BooleanField(
        label="Add Meta",
        initial=False,
        required=False,
        help_text="Add data from file as Metadata. Metadata is used for displaying custom fields")

    def __init__(self, *args, **kwargs):
        super().__init__(*args, **kwargs)


class DoneForm(forms.Form):
    done = forms.BooleanField()


class UploadThreatForm(forms.Form):
    file = forms.FileField(widget=forms.widgets.FileInput(
        attrs={"accept": ".jpg,.png,.pdf"}),
        label="Select Threat Model")


class MergeFindings(forms.ModelForm):
    FINDING_ACTION = (("", "Select an Action"), ("inactive", "Inactive"), ("delete", "Delete"))

    append_description = forms.BooleanField(label="Append Description", initial=True, required=False,
                                            help_text="Description in all findings will be appended into the merged finding.")

    add_endpoints = forms.BooleanField(label="Add Endpoints", initial=True, required=False,
                                           help_text="Endpoints in all findings will be merged into the merged finding.")

    dynamic_raw = forms.BooleanField(label="Dynamic Scanner Raw Requests", initial=True, required=False,
                                           help_text="Dynamic scanner raw requests in all findings will be merged into the merged finding.")

    tag_finding = forms.BooleanField(label="Add Tags", initial=True, required=False,
                                           help_text="Tags in all findings will be merged into the merged finding.")

    mark_tag_finding = forms.BooleanField(label="Tag Merged Finding", initial=True, required=False,
                                           help_text="Creates a tag titled 'merged' for the finding that will be merged. If the 'Finding Action' is set to 'inactive' the inactive findings will be tagged with 'merged-inactive'.")

    append_reference = forms.BooleanField(label="Append Reference", initial=True, required=False,
                                            help_text="Reference in all findings will be appended into the merged finding.")

    finding_action = forms.ChoiceField(
        required=True,
        choices=FINDING_ACTION,
        label="Finding Action",
        help_text="The action to take on the merged finding. Set the findings to inactive or delete the findings.")

    def __init__(self, *args, **kwargs):
        _ = kwargs.pop("finding")
        findings = kwargs.pop("findings")
        super().__init__(*args, **kwargs)

        self.fields["finding_to_merge_into"] = forms.ModelChoiceField(
            queryset=findings, initial=0, required="False", label="Finding to Merge Into", help_text="Findings selected below will be merged into this finding.")

        # Exclude the finding to merge into from the findings to merge into
        self.fields["findings_to_merge"] = forms.ModelMultipleChoiceField(
            queryset=findings, required=True, label="Findings to Merge",
            widget=forms.widgets.SelectMultiple(attrs={"size": 10}),
            help_text=("Select the findings to merge."))
        self.field_order = ["finding_to_merge_into", "findings_to_merge", "append_description", "add_endpoints", "append_reference"]

    class Meta:
        model = Finding
        fields = ["append_description", "add_endpoints", "append_reference"]


class EditRiskAcceptanceForm(forms.ModelForm):
    # unfortunately django forces us to repeat many things here. choices, default, required etc.
    recommendation = forms.ChoiceField(choices=Risk_Acceptance.TREATMENT_CHOICES, initial=Risk_Acceptance.TREATMENT_ACCEPT, widget=forms.RadioSelect, label="Security Recommendation")
    decision = forms.ChoiceField(choices=Risk_Acceptance.TREATMENT_CHOICES, initial=Risk_Acceptance.TREATMENT_ACCEPT, widget=forms.RadioSelect)

    path = forms.FileField(label="Proof", required=False, widget=forms.widgets.FileInput(attrs={"accept": ".jpg,.png,.pdf"}))
    expiration_date = forms.DateTimeField(required=False, widget=forms.TextInput(attrs={"class": "datepicker"}))

    class Meta:
        model = Risk_Acceptance
        exclude = ["accepted_findings", "notes"]

    def __init__(self, *args, **kwargs):
        super().__init__(*args, **kwargs)
        self.fields["path"].help_text = f"Existing proof uploaded: {self.instance.filename()}" if self.instance.filename() else "None"
        self.fields["expiration_date_warned"].disabled = True
        self.fields["expiration_date_handled"].disabled = True


class RiskAcceptanceForm(EditRiskAcceptanceForm):
    # path = forms.FileField(label="Proof", required=False, widget=forms.widgets.FileInput(attrs={"accept": ".jpg,.png,.pdf"}))
    # expiration_date = forms.DateTimeField(required=False, widget=forms.TextInput(attrs={'class': 'datepicker'}))
    accepted_findings = forms.ModelMultipleChoiceField(
        queryset=Finding.objects.none(), required=True,
        widget=forms.widgets.SelectMultiple(attrs={"size": 10}),
        help_text=("Active, verified findings listed, please select to add findings."))
    notes = forms.CharField(required=False, max_length=2400,
                            widget=forms.Textarea,
                            label="Notes")

    class Meta:
        model = Risk_Acceptance
        fields = "__all__"

    def __init__(self, *args, **kwargs):
        super().__init__(*args, **kwargs)
        expiration_delta_days = get_system_setting("risk_acceptance_form_default_days")
        logger.debug("expiration_delta_days: %i", expiration_delta_days)
        if expiration_delta_days > 0:
            expiration_date = timezone.now().date() + relativedelta(days=expiration_delta_days)
            # logger.debug('setting default expiration_date: %s', expiration_date)
            self.fields["expiration_date"].initial = expiration_date
        # self.fields['path'].help_text = 'Existing proof uploaded: %s' % self.instance.filename() if self.instance.filename() else 'None'
        self.fields["accepted_findings"].queryset = get_authorized_findings(Permissions.Risk_Acceptance)


class BaseManageFileFormSet(forms.BaseModelFormSet):
    def clean(self):
        """Validate the IP/Mask combo is in CIDR format"""
        if any(self.errors):
            # Don't bother validating the formset unless each form is valid on its own
            return
        for form in self.forms:
            file = form.cleaned_data.get("file", None)
            if file:
                ext = os.path.splitext(file.name)[1]  # [0] returns path+filename
                valid_extensions = settings.FILE_UPLOAD_TYPES
                if ext.lower() not in valid_extensions:
                    if accepted_extensions := f"{', '.join(valid_extensions)}":
                        msg = (
                            "Unsupported extension. Supported extensions are as "
                            f"follows: {accepted_extensions}"
                        )
                    else:
                        msg = (
                            "File uploads are prohibited due to the list of acceptable "
                            "file extensions being empty"
                        )
                    form.add_error("file", msg)


ManageFileFormSet = modelformset_factory(FileUpload, extra=3, max_num=10, fields=["title", "file"], can_delete=True, formset=BaseManageFileFormSet)


class ReplaceRiskAcceptanceProofForm(forms.ModelForm):
    path = forms.FileField(label="Proof", required=True, widget=forms.widgets.FileInput(attrs={"accept": ".jpg,.png,.pdf"}))

    class Meta:
        model = Risk_Acceptance
        fields = ["path"]


class AddFindingsRiskAcceptanceForm(forms.ModelForm):

    accepted_findings = forms.ModelMultipleChoiceField(
        queryset=Finding.objects.none(),
        required=True,
        label="",
        widget=TableCheckboxWidget(attrs={"size": 25}),
    )

    class Meta:
        model = Risk_Acceptance
        fields = ["accepted_findings"]

    def __init__(self, *args, **kwargs):
        super().__init__(*args, **kwargs)
        self.fields["accepted_findings"].queryset = get_authorized_findings(Permissions.Risk_Acceptance)


class CheckForm(forms.ModelForm):
    options = (("Pass", "Pass"), ("Fail", "Fail"), ("N/A", "N/A"))
    session_management = forms.ChoiceField(choices=options)
    encryption_crypto = forms.ChoiceField(choices=options)
    configuration_management = forms.ChoiceField(choices=options)
    authentication = forms.ChoiceField(choices=options)
    authorization_and_access_control = forms.ChoiceField(choices=options)
    data_input_sanitization_validation = forms.ChoiceField(choices=options)
    sensitive_data = forms.ChoiceField(choices=options)
    other = forms.ChoiceField(choices=options)

    def __init__(self, *args, **kwargs):
        findings = kwargs.pop("findings")
        super().__init__(*args, **kwargs)
        self.fields["session_issues"].queryset = findings
        self.fields["crypto_issues"].queryset = findings
        self.fields["config_issues"].queryset = findings
        self.fields["auth_issues"].queryset = findings
        self.fields["author_issues"].queryset = findings
        self.fields["data_issues"].queryset = findings
        self.fields["sensitive_issues"].queryset = findings
        self.fields["other_issues"].queryset = findings

    class Meta:
        model = Check_List
        fields = ["session_management", "session_issues", "encryption_crypto", "crypto_issues",
                  "configuration_management", "config_issues", "authentication", "auth_issues",
                  "authorization_and_access_control", "author_issues",
                  "data_input_sanitization_validation", "data_issues",
                  "sensitive_data", "sensitive_issues", "other", "other_issues"]


class EngForm(forms.ModelForm):
    name = forms.CharField(
        max_length=300, required=False,
        help_text="Add a descriptive name to identify this engagement. "
                  + "Without a name the target start date will be set.")
    description = forms.CharField(widget=forms.Textarea(attrs={}),
                                  required=False, help_text="Description of the engagement and details regarding the engagement.")
    product = forms.ModelChoiceField(label="Product",
                                       queryset=Product.objects.none(),
                                       required=True)
    target_start = forms.DateField(widget=forms.TextInput(
        attrs={"class": "datepicker", "autocomplete": "off"}))
    target_end = forms.DateField(widget=forms.TextInput(
        attrs={"class": "datepicker", "autocomplete": "off"}))
    lead = forms.ModelChoiceField(
        queryset=None,
        required=True, label="Testing Lead")
    test_strategy = forms.URLField(required=False, label="Test Strategy URL")

    def __init__(self, *args, **kwargs):
        cicd = False
        product = None
        if "cicd" in kwargs:
            cicd = kwargs.pop("cicd")

        if "product" in kwargs:
            product = kwargs.pop("product")

        self.user = None
        if "user" in kwargs:
            self.user = kwargs.pop("user")

        super().__init__(*args, **kwargs)

        if product:
            self.fields["preset"] = forms.ModelChoiceField(help_text="Settings and notes for performing this engagement.", required=False, queryset=Engagement_Presets.objects.filter(product=product))
            self.fields["lead"].queryset = get_authorized_users_for_product_and_product_type(None, product, Permissions.Product_View).filter(is_active=True)
        else:
            self.fields["lead"].queryset = get_authorized_users(Permissions.Engagement_View).filter(is_active=True)

        self.fields["product"].queryset = get_authorized_products(Permissions.Engagement_Add)

        # Don't show CICD fields on a interactive engagement
        if cicd is False:
            del self.fields["build_id"]
            del self.fields["commit_hash"]
            del self.fields["branch_tag"]
            del self.fields["build_server"]
            del self.fields["source_code_management_server"]
            # del self.fields['source_code_management_uri']
            del self.fields["orchestration_engine"]
        else:
            del self.fields["test_strategy"]
            del self.fields["status"]

    def is_valid(self):
        valid = super().is_valid()

        # we're done now if not valid
        if not valid:
            return valid
        if self.cleaned_data["target_start"] > self.cleaned_data["target_end"]:
            self.add_error("target_start", "Your target start date exceeds your target end date")
            self.add_error("target_end", "Your target start date exceeds your target end date")
            return False
        return True

    class Meta:
        model = Engagement
        exclude = ("first_contacted", "real_start", "engagement_type", "inherited_tags",
                   "real_end", "requester", "reason", "updated", "report_type",
                   "product", "threat_model", "api_test", "pen_test", "check_list")


class DeleteEngagementForm(forms.ModelForm):
    id = forms.IntegerField(required=True,
                            widget=forms.widgets.HiddenInput())

    class Meta:
        model = Engagement
        fields = ["id"]


class TestForm(forms.ModelForm):
    title = forms.CharField(max_length=255, required=False)
    description = forms.CharField(widget=forms.Textarea(attrs={"rows": "3"}), required=False)
    test_type = forms.ModelChoiceField(queryset=Test_Type.objects.all().order_by("name"))
    environment = forms.ModelChoiceField(
        queryset=Development_Environment.objects.all().order_by("name"))
    target_start = forms.DateTimeField(widget=forms.TextInput(
        attrs={"class": "datepicker", "autocomplete": "off"}))
    target_end = forms.DateTimeField(widget=forms.TextInput(
        attrs={"class": "datepicker", "autocomplete": "off"}))

    lead = forms.ModelChoiceField(
        queryset=None,
        required=False, label="Testing Lead")

    def __init__(self, *args, **kwargs):
        obj = None

        if "engagement" in kwargs:
            obj = kwargs.pop("engagement")

        if "instance" in kwargs:
            obj = kwargs.get("instance")

        super().__init__(*args, **kwargs)

        if obj:
            product = get_product(obj)
            self.fields["lead"].queryset = get_authorized_users_for_product_and_product_type(None, product, Permissions.Product_View).filter(is_active=True)
            self.fields["api_scan_configuration"].queryset = Product_API_Scan_Configuration.objects.filter(product=product)
        else:
            self.fields["lead"].queryset = get_authorized_users(Permissions.Test_View).filter(is_active=True)

    class Meta:
        model = Test
        fields = ["title", "test_type", "target_start", "target_end", "description",
                  "environment", "percent_complete", "tags", "lead", "version", "branch_tag", "build_id", "commit_hash",
                  "api_scan_configuration"]


class DeleteTestForm(forms.ModelForm):
    id = forms.IntegerField(required=True,
                            widget=forms.widgets.HiddenInput())

    class Meta:
        model = Test
        fields = ["id"]


class CopyTestForm(forms.Form):
    engagement = forms.ModelChoiceField(
        required=True,
        queryset=Engagement.objects.none(),
        error_messages={"required": "*"})

    def __init__(self, *args, **kwargs):
        authorized_lists = kwargs.pop("engagements", None)
        super().__init__(*args, **kwargs)
        self.fields["engagement"].queryset = authorized_lists


class AddFindingForm(forms.ModelForm):
    title = forms.CharField(max_length=1000)
    date = forms.DateField(required=True,
                           widget=forms.TextInput(attrs={"class": "datepicker", "autocomplete": "off"}))
    cwe = forms.IntegerField(required=False)
    vulnerability_ids = vulnerability_ids_field
    cvssv3 = forms.CharField(max_length=117, required=False, widget=forms.TextInput(attrs={"class": "cvsscalculator", "data-toggle": "dropdown", "aria-haspopup": "true", "aria-expanded": "false"}))
    description = forms.CharField(widget=forms.Textarea)
    severity = forms.ChoiceField(
        choices=SEVERITY_CHOICES,
        error_messages={
            "required": "Select valid choice: In Progress, On Hold, Completed",
            "invalid_choice": EFFORT_FOR_FIXING_INVALID_CHOICE})
    mitigation = forms.CharField(widget=forms.Textarea, required=False)
    impact = forms.CharField(widget=forms.Textarea, required=False)
    request = forms.CharField(widget=forms.Textarea, required=False)
    response = forms.CharField(widget=forms.Textarea, required=False)
    endpoints = forms.ModelMultipleChoiceField(Endpoint.objects.none(), required=False, label="Systems / Endpoints")
    endpoints_to_add = forms.CharField(max_length=5000, required=False, label="Endpoints to add",
                               help_text="The IP address, host name or full URL. You may enter one endpoint per line. "
                                         "Each must be valid.",
                               widget=forms.widgets.Textarea(attrs={"rows": "3", "cols": "400"}))
    references = forms.CharField(widget=forms.Textarea, required=False)
    publish_date = forms.DateField(widget=forms.TextInput(attrs={"class": "datepicker", "autocomplete": "off"}), required=False)
    planned_remediation_date = forms.DateField(widget=forms.TextInput(attrs={"class": "datepicker", "autocomplete": "off"}), required=False)
    planned_remediation_version = forms.CharField(max_length=99, required=False)
    effort_for_fixing = forms.ChoiceField(
        required=False,
        choices=EFFORT_FOR_FIXING_CHOICES,
        error_messages={
            "invalid_choice": EFFORT_FOR_FIXING_INVALID_CHOICE})

    # the only reliable way without hacking internal fields to get predicatble ordering is to make it explicit
    field_order = ("title", "date", "cwe", "vulnerability_ids", "severity", "cvssv3", "description", "mitigation", "impact", "request", "response", "steps_to_reproduce",
                   "severity_justification", "endpoints", "endpoints_to_add", "references", "active", "verified", "false_p", "duplicate", "out_of_scope",
                   "risk_accepted", "under_defect_review")

    def __init__(self, *args, **kwargs):
        req_resp = kwargs.pop("req_resp")

        product = None
        if "product" in kwargs:
            product = kwargs.pop("product")

        super().__init__(*args, **kwargs)

        if product:
            self.fields["endpoints"].queryset = Endpoint.objects.filter(product=product)

        if req_resp:
            self.fields["request"].initial = req_resp[0]
            self.fields["response"].initial = req_resp[1]

        self.endpoints_to_add_list = []

    def clean(self):
        cleaned_data = super().clean()
        if ((cleaned_data["active"] or cleaned_data["verified"]) and cleaned_data["duplicate"]):
            msg = "Duplicate findings cannot be verified or active"
            raise forms.ValidationError(msg)
        if cleaned_data["false_p"] and cleaned_data["verified"]:
            msg = "False positive findings cannot be verified."
            raise forms.ValidationError(msg)
        if cleaned_data["active"] and "risk_accepted" in cleaned_data and cleaned_data["risk_accepted"]:
            msg = "Active findings cannot be risk accepted."
            raise forms.ValidationError(msg)

        endpoints_to_add_list, errors = validate_endpoints_to_add(cleaned_data["endpoints_to_add"])
        if errors:
            raise forms.ValidationError(errors)
        else:
            self.endpoints_to_add_list = endpoints_to_add_list

        return cleaned_data

    class Meta:
        model = Finding
        exclude = ("reporter", "url", "numerical_severity", "under_review", "reviewers", "cve", "inherited_tags",
                   "review_requested_by", "is_mitigated", "jira_creation", "jira_change", "endpoints", "sla_start_date")


class AdHocFindingForm(forms.ModelForm):
    title = forms.CharField(max_length=1000)
    date = forms.DateField(required=True,
                           widget=forms.TextInput(attrs={"class": "datepicker", "autocomplete": "off"}))
    cwe = forms.IntegerField(required=False)
    vulnerability_ids = vulnerability_ids_field
    cvssv3 = forms.CharField(max_length=117, required=False, widget=forms.TextInput(attrs={"class": "cvsscalculator", "data-toggle": "dropdown", "aria-haspopup": "true", "aria-expanded": "false"}))
    description = forms.CharField(widget=forms.Textarea)
    severity = forms.ChoiceField(
        choices=SEVERITY_CHOICES,
        error_messages={
            "required": "Select valid choice: In Progress, On Hold, Completed",
            "invalid_choice": EFFORT_FOR_FIXING_INVALID_CHOICE})
    mitigation = forms.CharField(widget=forms.Textarea, required=False)
    impact = forms.CharField(widget=forms.Textarea, required=False)
    request = forms.CharField(widget=forms.Textarea, required=False)
    response = forms.CharField(widget=forms.Textarea, required=False)
    endpoints = forms.ModelMultipleChoiceField(queryset=Endpoint.objects.none(), required=False, label="Systems / Endpoints")
    endpoints_to_add = forms.CharField(max_length=5000, required=False, label="Endpoints to add",
                               help_text="The IP address, host name or full URL. You may enter one endpoint per line. "
                                         "Each must be valid.",
                               widget=forms.widgets.Textarea(attrs={"rows": "3", "cols": "400"}))
    references = forms.CharField(widget=forms.Textarea, required=False)
    publish_date = forms.DateField(widget=forms.TextInput(attrs={"class": "datepicker", "autocomplete": "off"}), required=False)
    planned_remediation_date = forms.DateField(widget=forms.TextInput(attrs={"class": "datepicker", "autocomplete": "off"}), required=False)
    planned_remediation_version = forms.CharField(max_length=99, required=False)
    effort_for_fixing = forms.ChoiceField(
        required=False,
        choices=EFFORT_FOR_FIXING_CHOICES,
        error_messages={
            "invalid_choice": EFFORT_FOR_FIXING_INVALID_CHOICE})

    # the only reliable way without hacking internal fields to get predicatble ordering is to make it explicit
    field_order = ("title", "date", "cwe", "vulnerability_ids", "severity", "cvssv3", "description", "mitigation", "impact", "request", "response", "steps_to_reproduce",
                   "severity_justification", "endpoints", "endpoints_to_add", "references", "active", "verified", "false_p", "duplicate", "out_of_scope",
                   "risk_accepted", "under_defect_review", "sla_start_date", "sla_expiration_date")

    def __init__(self, *args, **kwargs):
        req_resp = kwargs.pop("req_resp")

        product = None
        if "product" in kwargs:
            product = kwargs.pop("product")

        super().__init__(*args, **kwargs)

        if product:
            self.fields["endpoints"].queryset = Endpoint.objects.filter(product=product)

        if req_resp:
            self.fields["request"].initial = req_resp[0]
            self.fields["response"].initial = req_resp[1]

        self.endpoints_to_add_list = []

    def clean(self):
        cleaned_data = super().clean()
        if ((cleaned_data["active"] or cleaned_data["verified"]) and cleaned_data["duplicate"]):
            msg = "Duplicate findings cannot be verified or active"
            raise forms.ValidationError(msg)
        if cleaned_data["false_p"] and cleaned_data["verified"]:
            msg = "False positive findings cannot be verified."
            raise forms.ValidationError(msg)

        endpoints_to_add_list, errors = validate_endpoints_to_add(cleaned_data["endpoints_to_add"])
        if errors:
            raise forms.ValidationError(errors)
        else:
            self.endpoints_to_add_list = endpoints_to_add_list

        return cleaned_data

    class Meta:
        model = Finding
        exclude = ("reporter", "url", "numerical_severity", "under_review", "reviewers", "cve", "inherited_tags",
                   "review_requested_by", "is_mitigated", "jira_creation", "jira_change", "endpoints", "sla_start_date",
                   "sla_expiration_date")


class PromoteFindingForm(forms.ModelForm):
    title = forms.CharField(max_length=1000)
    date = forms.DateField(required=True,
                           widget=forms.TextInput(attrs={"class": "datepicker", "autocomplete": "off"}))
    cwe = forms.IntegerField(required=False)
    vulnerability_ids = vulnerability_ids_field
    cvssv3 = forms.CharField(max_length=117, required=False, widget=forms.TextInput(attrs={"class": "cvsscalculator", "data-toggle": "dropdown", "aria-haspopup": "true", "aria-expanded": "false"}))
    description = forms.CharField(widget=forms.Textarea)
    severity = forms.ChoiceField(
        choices=SEVERITY_CHOICES,
        error_messages={
            "required": "Select valid choice: In Progress, On Hold, Completed",
            "invalid_choice": "Select valid choice: Critical,High,Medium,Low"})
    mitigation = forms.CharField(widget=forms.Textarea, required=False)
    impact = forms.CharField(widget=forms.Textarea, required=False)
    endpoints = forms.ModelMultipleChoiceField(Endpoint.objects.none(), required=False, label="Systems / Endpoints")
    endpoints_to_add = forms.CharField(max_length=5000, required=False, label="Endpoints to add",
                               help_text="The IP address, host name or full URL. You may enter one endpoint per line. "
                                         "Each must be valid.",
                               widget=forms.widgets.Textarea(attrs={"rows": "3", "cols": "400"}))
    references = forms.CharField(widget=forms.Textarea, required=False)

    # the onyl reliable way without hacking internal fields to get predicatble ordering is to make it explicit
    field_order = ("title", "group", "date", "sla_start_date", "sla_expiration_date", "cwe", "vulnerability_ids", "severity", "cvssv3",
                   "cvssv3_score", "description", "mitigation", "impact", "request", "response", "steps_to_reproduce", "severity_justification",
                   "endpoints", "endpoints_to_add", "references", "active", "mitigated", "mitigated_by", "verified", "false_p", "duplicate",
                   "out_of_scope", "risk_accept", "under_defect_review")

    def __init__(self, *args, **kwargs):
        product = None
        if "product" in kwargs:
            product = kwargs.pop("product")

        super().__init__(*args, **kwargs)

        if product:
            self.fields["endpoints"].queryset = Endpoint.objects.filter(product=product)

        self.endpoints_to_add_list = []

    def clean(self):
        cleaned_data = super().clean()

        endpoints_to_add_list, errors = validate_endpoints_to_add(cleaned_data["endpoints_to_add"])
        if errors:
            raise forms.ValidationError(errors)
        else:
            self.endpoints_to_add_list = endpoints_to_add_list

        return cleaned_data

    class Meta:
        model = Finding
        exclude = ("reporter", "url", "numerical_severity", "active", "false_p", "verified", "endpoint_status", "cve", "inherited_tags",
                   "duplicate", "out_of_scope", "under_review", "reviewers", "review_requested_by", "is_mitigated", "jira_creation", "jira_change", "planned_remediation_date", "planned_remediation_version", "effort_for_fixing")


class FindingForm(forms.ModelForm):
    title = forms.CharField(max_length=1000)
    group = forms.ModelChoiceField(required=False, queryset=Finding_Group.objects.none(), help_text="The Finding Group to which this finding belongs, leave empty to remove the finding from the group. Groups can only be created via Bulk Edit for now.")
    date = forms.DateField(required=True,
                           widget=forms.TextInput(attrs={"class": "datepicker", "autocomplete": "off"}))
    cwe = forms.IntegerField(required=False)
    vulnerability_ids = vulnerability_ids_field
    cvssv3 = forms.CharField(max_length=117, required=False, widget=forms.TextInput(attrs={"class": "cvsscalculator", "data-toggle": "dropdown", "aria-haspopup": "true", "aria-expanded": "false"}))
    cvssv3_score = forms.FloatField(required=False, max_value=10.0, min_value=0.0)
    description = forms.CharField(widget=forms.Textarea)
    severity = forms.ChoiceField(
        choices=SEVERITY_CHOICES,
        error_messages={
            "required": "Select valid choice: In Progress, On Hold, Completed",
            "invalid_choice": "Select valid choice: Critical,High,Medium,Low"})
    mitigation = forms.CharField(widget=forms.Textarea, required=False)
    impact = forms.CharField(widget=forms.Textarea, required=False)
    request = forms.CharField(widget=forms.Textarea, required=False)
    response = forms.CharField(widget=forms.Textarea, required=False)
    endpoints = forms.ModelMultipleChoiceField(queryset=Endpoint.objects.none(), required=False, label="Systems / Endpoints")
    endpoints_to_add = forms.CharField(max_length=5000, required=False, label="Endpoints to add",
                               help_text="The IP address, host name or full URL. You may enter one endpoint per line. "
                                         "Each must be valid.",
                               widget=forms.widgets.Textarea(attrs={"rows": "3", "cols": "400"}))
    references = forms.CharField(widget=forms.Textarea, required=False)

    mitigated = forms.DateField(required=False, help_text="Date and time when the flaw has been fixed", widget=forms.TextInput(attrs={"class": "datepicker", "autocomplete": "off"}))
    mitigated_by = forms.ModelChoiceField(required=False, queryset=Dojo_User.objects.none())

    publish_date = forms.DateField(widget=forms.TextInput(attrs={"class": "datepicker", "autocomplete": "off"}), required=False)
    planned_remediation_date = forms.DateField(widget=forms.TextInput(attrs={"class": "datepicker", "autocomplete": "off"}), required=False)
    planned_remediation_version = forms.CharField(max_length=99, required=False)
    effort_for_fixing = forms.ChoiceField(
        required=False,
        choices=EFFORT_FOR_FIXING_CHOICES,
        error_messages={
            "invalid_choice": EFFORT_FOR_FIXING_INVALID_CHOICE})

    # the only reliable way without hacking internal fields to get predicatble ordering is to make it explicit
    field_order = ("title", "group", "date", "sla_start_date", "sla_expiration_date", "cwe", "vulnerability_ids", "severity", "cvssv3",
                   "cvssv3_score", "description", "mitigation", "impact", "request", "response", "steps_to_reproduce", "severity_justification",
                   "endpoints", "endpoints_to_add", "references", "active", "mitigated", "mitigated_by", "verified", "false_p", "duplicate",
                   "out_of_scope", "risk_accept", "under_defect_review")

    def __init__(self, *args, **kwargs):
        req_resp = None
        if "req_resp" in kwargs:
            req_resp = kwargs.pop("req_resp")

        self.can_edit_mitigated_data = kwargs.pop("can_edit_mitigated_data") if "can_edit_mitigated_data" in kwargs \
            else False

        super().__init__(*args, **kwargs)

        self.fields["endpoints"].queryset = Endpoint.objects.filter(product=self.instance.test.engagement.product)
        self.fields["mitigated_by"].queryset = get_authorized_users(Permissions.Test_Edit)

        # do not show checkbox if finding is not accepted and simple risk acceptance is disabled
        # if checked, always show to allow unaccept also with full risk acceptance enabled
        # when adding from template, we don't have access to the test. quickfix for now to just hide simple risk acceptance
        if not hasattr(self.instance, "test") or (not self.instance.risk_accepted and not self.instance.test.engagement.product.enable_simple_risk_acceptance):
            del self.fields["risk_accepted"]
        else:
            if self.instance.risk_accepted:
                self.fields["risk_accepted"].help_text = "Uncheck to unaccept the risk. Use full risk acceptance from the dropdown menu if you need advanced settings such as an expiry date."
            elif self.instance.test.engagement.product.enable_simple_risk_acceptance:
                self.fields["risk_accepted"].help_text = "Check to accept the risk. Use full risk acceptance from the dropdown menu if you need advanced settings such as an expiry date."

        # self.fields['tags'].widget.choices = t
        if req_resp:
            self.fields["request"].initial = req_resp[0]
            self.fields["response"].initial = req_resp[1]

        if self.instance.duplicate:
            self.fields["duplicate"].help_text = "Original finding that is being duplicated here (readonly). Use view finding page to manage duplicate relationships. Unchecking duplicate here will reset this findings duplicate status, but will trigger deduplication logic."
        else:
            self.fields["duplicate"].help_text = "You can mark findings as duplicate only from the view finding page."

        self.fields["sla_start_date"].disabled = True
        self.fields["sla_expiration_date"].disabled = True

        if self.can_edit_mitigated_data:
            if hasattr(self, "instance"):
                self.fields["mitigated"].initial = self.instance.mitigated
                self.fields["mitigated_by"].initial = self.instance.mitigated_by
        else:
            del self.fields["mitigated"]
            del self.fields["mitigated_by"]

        if not is_finding_groups_enabled() or not hasattr(self.instance, "test"):
            del self.fields["group"]
        else:
            self.fields["group"].queryset = self.instance.test.finding_group_set.all()
            self.fields["group"].initial = self.instance.finding_group

        self.endpoints_to_add_list = []

    def clean(self):
        cleaned_data = super().clean()

        if (cleaned_data["active"] or cleaned_data["verified"]) and cleaned_data["duplicate"]:
            msg = "Duplicate findings cannot be verified or active"
            raise forms.ValidationError(msg)
        if cleaned_data["false_p"] and cleaned_data["verified"]:
            msg = "False positive findings cannot be verified."
            raise forms.ValidationError(msg)
        if cleaned_data["active"] and "risk_accepted" in cleaned_data and cleaned_data["risk_accepted"]:
            msg = "Active findings cannot be risk accepted."
            raise forms.ValidationError(msg)

        endpoints_to_add_list, errors = validate_endpoints_to_add(cleaned_data["endpoints_to_add"])
        if errors:
            raise forms.ValidationError(errors)
        else:
            self.endpoints_to_add_list = endpoints_to_add_list

        return cleaned_data

    def _post_clean(self):
        super()._post_clean()

        if self.can_edit_mitigated_data:
            opts = self.instance._meta
            try:
                opts.get_field("mitigated").save_form_data(self.instance, self.cleaned_data.get("mitigated"))
                opts.get_field("mitigated_by").save_form_data(self.instance, self.cleaned_data.get("mitigated_by"))
            except forms.ValidationError as e:
                self._update_errors(e)

    class Meta:
        model = Finding
        exclude = ("reporter", "url", "numerical_severity", "under_review", "reviewers", "cve", "inherited_tags",
                   "review_requested_by", "is_mitigated", "jira_creation", "jira_change", "sonarqube_issue", "endpoint_status")


class StubFindingForm(forms.ModelForm):
    title = forms.CharField(required=True, max_length=1000)

    class Meta:
        model = Stub_Finding
        order = ("title",)
        exclude = (
            "date", "description", "severity", "reporter", "test", "is_mitigated")

    def clean(self):
        cleaned_data = super().clean()
        if "title" in cleaned_data:
            if len(cleaned_data["title"]) <= 0:
                msg = "The title is required."
                raise forms.ValidationError(msg)
        else:
            msg = "The title is required."
            raise forms.ValidationError(msg)

        return cleaned_data


class ApplyFindingTemplateForm(forms.Form):

    title = forms.CharField(max_length=1000, required=True)

    cwe = forms.IntegerField(label="CWE", required=False)
    vulnerability_ids = vulnerability_ids_field
    cvssv3 = forms.CharField(label="CVSSv3", max_length=117, required=False, widget=forms.TextInput(attrs={"class": "btn btn-secondary dropdown-toggle", "data-toggle": "dropdown", "aria-haspopup": "true", "aria-expanded": "false"}))

    severity = forms.ChoiceField(required=False, choices=SEVERITY_CHOICES, error_messages={"required": "Select valid choice: In Progress, On Hold, Completed", "invalid_choice": "Select valid choice: Critical,High,Medium,Low"})

    description = forms.CharField(widget=forms.Textarea)
    mitigation = forms.CharField(widget=forms.Textarea, required=False)
    impact = forms.CharField(widget=forms.Textarea, required=False)
    references = forms.CharField(widget=forms.Textarea, required=False)

    tags = TagField(required=False, help_text="Add tags that help describe this finding template. Choose from the list or add new tags. Press Enter key to add.", initial=Finding.tags.tag_model.objects.all().order_by("name"))

    def __init__(self, template=None, *args, **kwargs):
        super().__init__(*args, **kwargs)
        self.fields["tags"].autocomplete_tags = Finding.tags.tag_model.objects.all().order_by("name")
        self.template = template
        if template:
            self.template.vulnerability_ids = "\n".join(template.vulnerability_ids)

    def clean(self):
        cleaned_data = super().clean()

        if "title" in cleaned_data:
            if len(cleaned_data["title"]) <= 0:
                msg = "The title is required."
                raise forms.ValidationError(msg)
        else:
            msg = "The title is required."
            raise forms.ValidationError(msg)

        return cleaned_data

    class Meta:
        fields = ["title", "cwe", "vulnerability_ids", "cvssv3", "severity", "description", "mitigation", "impact", "references", "tags"]
        order = ("title", "cwe", "vulnerability_ids", "cvssv3", "severity", "description", "impact", "is_mitigated")


class FindingTemplateForm(forms.ModelForm):
    apply_to_findings = forms.BooleanField(required=False, help_text="Apply template to all findings that match this CWE. (Update will overwrite mitigation, impact and references for any active, verified findings.)")
    title = forms.CharField(max_length=1000, required=True)

    cwe = forms.IntegerField(label="CWE", required=False)
    vulnerability_ids = vulnerability_ids_field
    cvssv3 = forms.CharField(max_length=117, required=False, widget=forms.TextInput(attrs={"class": "btn btn-secondary dropdown-toggle", "data-toggle": "dropdown", "aria-haspopup": "true", "aria-expanded": "false"}))
    severity = forms.ChoiceField(
        required=False,
        choices=SEVERITY_CHOICES,
        error_messages={
            "required": "Select valid choice: In Progress, On Hold, Completed",
            "invalid_choice": "Select valid choice: Critical,High,Medium,Low"})

    field_order = ["title", "cwe", "vulnerability_ids", "severity", "cvssv3", "description", "mitigation", "impact", "references", "tags", "template_match", "template_match_cwe", "template_match_title", "apply_to_findings"]

    def __init__(self, *args, **kwargs):
        super().__init__(*args, **kwargs)
        self.fields["tags"].autocomplete_tags = Finding.tags.tag_model.objects.all().order_by("name")

    class Meta:
        model = Finding_Template
        order = ("title", "cwe", "vulnerability_ids", "cvssv3", "severity", "description", "impact")
        exclude = ("numerical_severity", "is_mitigated", "last_used", "endpoint_status", "cve")


class DeleteFindingTemplateForm(forms.ModelForm):
    id = forms.IntegerField(required=True,
                            widget=forms.widgets.HiddenInput())

    class Meta:
        model = Finding_Template
        fields = ["id"]


class FindingBulkUpdateForm(forms.ModelForm):
    status = forms.BooleanField(required=False)
    risk_acceptance = forms.BooleanField(required=False)
    risk_accept = forms.BooleanField(required=False)
    risk_unaccept = forms.BooleanField(required=False)

    date = forms.DateField(required=False, widget=forms.DateInput(attrs={"class": "datepicker"}))
    planned_remediation_date = forms.DateField(required=False, widget=forms.DateInput(attrs={"class": "datepicker"}))
    planned_remediation_version = forms.CharField(required=False, max_length=99, widget=forms.TextInput(attrs={"class": "form-control"}))
    finding_group = forms.BooleanField(required=False)
    finding_group_create = forms.BooleanField(required=False)
    finding_group_create_name = forms.CharField(required=False)
    finding_group_add = forms.BooleanField(required=False)
    add_to_finding_group_id = forms.CharField(required=False)
    finding_group_remove = forms.BooleanField(required=False)
    finding_group_by = forms.BooleanField(required=False)
    finding_group_by_option = forms.CharField(required=False)

    push_to_jira = forms.BooleanField(required=False)
    # unlink_from_jira = forms.BooleanField(required=False)
    push_to_github = forms.BooleanField(required=False)
    tags = TagField(required=False, autocomplete_tags=Finding.tags.tag_model.objects.all().order_by("name"))
    notes = forms.CharField(required=False, max_length=1024, widget=forms.TextInput(attrs={"class": "form-control"}))

    def __init__(self, *args, **kwargs):
        super().__init__(*args, **kwargs)
        self.fields["severity"].required = False
        # we need to defer initialization to prevent multiple initializations if other forms are shown
        self.fields["tags"].widget.tag_options = tagulous.models.options.TagOptions(autocomplete_settings={"width": "200px", "defer": True})

    def clean(self):
        cleaned_data = super().clean()

        if (cleaned_data["active"] or cleaned_data["verified"]) and cleaned_data["duplicate"]:
            msg = "Duplicate findings cannot be verified or active"
            raise forms.ValidationError(msg)
        if cleaned_data["false_p"] and cleaned_data["verified"]:
            msg = "False positive findings cannot be verified."
            raise forms.ValidationError(msg)
        return cleaned_data

    class Meta:
        model = Finding
        fields = ("severity", "date", "planned_remediation_date", "active", "verified", "false_p", "duplicate", "out_of_scope",
                  "is_mitigated")


class EditEndpointForm(forms.ModelForm):
    class Meta:
        model = Endpoint
        exclude = ["product", "inherited_tags"]

    def __init__(self, *args, **kwargs):
        self.product = None
        self.endpoint_instance = None
        super().__init__(*args, **kwargs)
        if "instance" in kwargs:
            self.endpoint_instance = kwargs.pop("instance")
            self.product = self.endpoint_instance.product
            product_id = self.endpoint_instance.product.pk
            findings = Finding.objects.filter(test__engagement__product__id=product_id)
            self.fields["findings"].queryset = findings

    def clean(self):

        cleaned_data = super().clean()

        protocol = cleaned_data["protocol"]
        userinfo = cleaned_data["userinfo"]
        host = cleaned_data["host"]
        port = cleaned_data["port"]
        path = cleaned_data["path"]
        query = cleaned_data["query"]
        fragment = cleaned_data["fragment"]

        endpoint = endpoint_filter(
            protocol=protocol,
            userinfo=userinfo,
            host=host,
            port=port,
            path=path,
            query=query,
            fragment=fragment,
            product=self.product,
        )
        if endpoint.count() > 1 or (endpoint.count() == 1 and endpoint.first().pk != self.endpoint_instance.pk):
            msg = "It appears as though an endpoint with this data already exists for this product."
            raise forms.ValidationError(msg, code="invalid")

        return cleaned_data


class AddEndpointForm(forms.Form):
    endpoint = forms.CharField(max_length=5000, required=True, label="Endpoint(s)",
                               help_text="The IP address, host name or full URL. You may enter one endpoint per line. "
                                         "Each must be valid.",
                               widget=forms.widgets.Textarea(attrs={"rows": "15", "cols": "400"}))
    product = forms.CharField(required=True,
                              widget=forms.widgets.HiddenInput(), help_text="The product this endpoint should be "
                                                                            "associated with.")
    tags = TagField(required=False,
                    help_text="Add tags that help describe this endpoint.  "
                              "Choose from the list or add new tags. Press Enter key to add.")

    def __init__(self, *args, **kwargs):
        product = None
        if "product" in kwargs:
            product = kwargs.pop("product")
        super().__init__(*args, **kwargs)
        self.fields["product"] = forms.ModelChoiceField(queryset=get_authorized_products(Permissions.Endpoint_Add))
        if product is not None:
            self.fields["product"].initial = product.id

        self.product = product
        self.endpoints_to_process = []

    def save(self):
        processed_endpoints = []
        for e in self.endpoints_to_process:
            endpoint, _created = endpoint_get_or_create(
                protocol=e[0],
                userinfo=e[1],
                host=e[2],
                port=e[3],
                path=e[4],
                query=e[5],
                fragment=e[6],
                product=self.product,
            )
            processed_endpoints.append(endpoint)
        return processed_endpoints

    def clean(self):

        cleaned_data = super().clean()

        if "endpoint" in cleaned_data and "product" in cleaned_data:
            endpoint = cleaned_data["endpoint"]
            product = cleaned_data["product"]
            if isinstance(product, Product):
                self.product = product
            else:
                self.product = Product.objects.get(id=int(product))
        else:
            msg = "Please enter a valid URL or IP address."
            raise forms.ValidationError(msg, code="invalid")

        endpoints_to_add_list, errors = validate_endpoints_to_add(endpoint)
        if errors:
            raise forms.ValidationError(errors)
        else:
            self.endpoints_to_process = endpoints_to_add_list

        return cleaned_data


class DeleteEndpointForm(forms.ModelForm):
    id = forms.IntegerField(required=True,
                            widget=forms.widgets.HiddenInput())

    class Meta:
        model = Endpoint
        fields = ["id"]


class NoteForm(forms.ModelForm):
    entry = forms.CharField(max_length=2400, widget=forms.Textarea(attrs={"rows": 4, "cols": 15}),
                            label="Notes:")

    class Meta:
        model = Notes
        fields = ["entry", "private"]


class TypedNoteForm(NoteForm):

    def __init__(self, *args, **kwargs):
        queryset = kwargs.pop("available_note_types")
        super().__init__(*args, **kwargs)
        self.fields["note_type"] = forms.ModelChoiceField(queryset=queryset, label="Note Type", required=True)

    class Meta:
        model = Notes
        fields = ["note_type", "entry", "private"]


class DeleteNoteForm(forms.ModelForm):
    id = forms.IntegerField(required=True,
                            widget=forms.widgets.HiddenInput())

    class Meta:
        model = Notes
        fields = ["id"]


class CloseFindingForm(forms.ModelForm):
    entry = forms.CharField(
        required=True, max_length=2400,
        widget=forms.Textarea, label="Notes:",
        error_messages={"required": ("The reason for closing a finding is "
                                     "required, please use the text area "
                                     "below to provide documentation.")})

    mitigated = forms.DateField(required=False, help_text="Date and time when the flaw has been fixed", widget=forms.TextInput(attrs={"class": "datepicker", "autocomplete": "off"}))
    mitigated_by = forms.ModelChoiceField(required=False, queryset=Dojo_User.objects.none())
    false_p = forms.BooleanField(initial=False, required=False, label="False Positive")
    out_of_scope = forms.BooleanField(initial=False, required=False, label="Out of Scope")
    duplicate = forms.BooleanField(initial=False, required=False, label="Duplicate")

    def __init__(self, *args, **kwargs):
        queryset = kwargs.pop("missing_note_types")
        super().__init__(*args, **kwargs)
        if len(queryset) == 0:
            self.fields["note_type"].widget = forms.HiddenInput()
        else:
            self.fields["note_type"] = forms.ModelChoiceField(queryset=queryset, label="Note Type", required=True)

        self.can_edit_mitigated_data = kwargs.pop("can_edit_mitigated_data") if "can_edit_mitigated_data" in kwargs \
            else False

        if self.can_edit_mitigated_data:
            self.fields["mitigated_by"].queryset = get_authorized_users(Permissions.Test_Edit)
            self.fields["mitigated"].initial = self.instance.mitigated
            self.fields["mitigated_by"].initial = self.instance.mitigated_by

    def _post_clean(self):
        super()._post_clean()

        if self.can_edit_mitigated_data:
            opts = self.instance._meta
            if not self.cleaned_data.get("active"):
                try:
                    opts.get_field("mitigated").save_form_data(self.instance, self.cleaned_data.get("mitigated"))
                    opts.get_field("mitigated_by").save_form_data(self.instance, self.cleaned_data.get("mitigated_by"))
                except forms.ValidationError as e:
                    self._update_errors(e)

    class Meta:
        model = Notes
        fields = ["note_type", "entry", "mitigated", "mitigated_by", "false_p", "out_of_scope", "duplicate"]


class EditPlannedRemediationDateFindingForm(forms.ModelForm):
    def __init__(self, *args, **kwargs):
        finding = None
        if "finding" in kwargs:
            finding = kwargs.pop("finding")

        super().__init__(*args, **kwargs)

        self.fields["planned_remediation_date"].required = True
        self.fields["planned_remediation_date"].widget = forms.DateInput(attrs={"class": "datepicker"})

        if finding is not None:
            self.fields["planned_remediation_date"].initial = finding.planned_remediation_date

    class Meta:
        model = Finding
        fields = ["planned_remediation_date"]


class DefectFindingForm(forms.ModelForm):
    CLOSE_CHOICES = (("Close Finding", "Close Finding"), ("Not Fixed", "Not Fixed"))
    defect_choice = forms.ChoiceField(required=True, choices=CLOSE_CHOICES)

    entry = forms.CharField(
        required=True, max_length=2400,
        widget=forms.Textarea, label="Notes:",
        error_messages={"required": ("The reason for closing a finding is "
                                     "required, please use the text area "
                                     "below to provide documentation.")})

    class Meta:
        model = Notes
        fields = ["entry"]


class ClearFindingReviewForm(forms.ModelForm):
    entry = forms.CharField(
        required=True, max_length=2400,
        help_text="Please provide a message.",
        widget=forms.Textarea, label="Notes:",
        error_messages={"required": ("The reason for clearing a review is "
                                     "required, please use the text area "
                                     "below to provide documentation.")})

    class Meta:
        model = Finding
        fields = ["active", "verified", "false_p", "out_of_scope", "duplicate"]


class ReviewFindingForm(forms.Form):
    reviewers = forms.MultipleChoiceField(
        help_text=(
            "Select all users who can review Finding. Only users with "
            "at least write permission to this finding can be selected"),
        required=False,
    )
    entry = forms.CharField(
        required=True, max_length=2400,
        help_text="Please provide a message for reviewers.",
        widget=forms.Textarea, label="Notes:",
        error_messages={"required": ("The reason for requesting a review is "
                                     "required, please use the text area "
                                     "below to provide documentation.")})
    allow_all_reviewers = forms.BooleanField(
        required=False,
        label="Allow All Eligible Reviewers",
        help_text=("Checking this box will allow any user in the drop down "
                   "above to provide a review for this finding"))

    def __init__(self, *args, **kwargs):
        finding = kwargs.pop("finding", None)
        user = kwargs.pop("user", None)
        super().__init__(*args, **kwargs)
        # Get the list of users
        if finding is not None:
            users = get_authorized_users_for_product_and_product_type(None, finding.test.engagement.product, Permissions.Finding_Edit)
        else:
            users = get_authorized_users(Permissions.Finding_Edit).filter(is_active=True)
        # Remove the current user
        if user is not None:
            users = users.exclude(id=user.id)
        # Save a copy of the original query to be used in the validator
        self.reviewer_queryset = users
        # Set the users in the form
        self.fields["reviewers"].choices = self._get_choices(self.reviewer_queryset)

    @staticmethod
    def _get_choices(queryset):
        return [(item.pk, item.get_full_name()) for item in queryset]

    def clean(self):
        cleaned_data = super().clean()
        if cleaned_data.get("allow_all_reviewers", False):
            cleaned_data["reviewers"] = [user.id for user in self.reviewer_queryset]
        if len(cleaned_data.get("reviewers", [])) == 0:
            msg = "Please select at least one user from the reviewers list"
            raise ValidationError(msg)
        return cleaned_data

    class Meta:
        fields = ["reviewers", "entry", "allow_all_reviewers"]


class WeeklyMetricsForm(forms.Form):
    dates = forms.ChoiceField()

    def __init__(self, *args, **kwargs):
        super().__init__(*args, **kwargs)
        wmf_options = []

        for i in range(6):
            # Weeks start on Monday
            curr = datetime.now() - relativedelta(weeks=i)
            start_of_period = curr - relativedelta(weeks=1, weekday=0,
                                                   hour=0, minute=0, second=0)
            end_of_period = curr + relativedelta(weeks=0, weekday=0,
                                                 hour=0, minute=0, second=0)

            wmf_options.append((end_of_period.strftime("%b %d %Y %H %M %S %Z"),
                                start_of_period.strftime("%b %d")
                                + " - " + end_of_period.strftime("%b %d")))

        wmf_options = tuple(wmf_options)

        self.fields["dates"].choices = wmf_options


class SimpleMetricsForm(forms.Form):
    date = forms.DateField(
        label="",
        widget=MonthYearWidget())


class SimpleSearchForm(forms.Form):
    query = forms.CharField(required=False)


class DateRangeMetrics(forms.Form):
    start_date = forms.DateField(required=True, label="To",
                                 widget=forms.TextInput(attrs={"class": "datepicker", "autocomplete": "off"}))
    end_date = forms.DateField(required=True,
                               label="From",
                               widget=forms.TextInput(attrs={"class": "datepicker", "autocomplete": "off"}))


class MetricsFilterForm(forms.Form):
    start_date = forms.DateField(required=False,
                                 label="To",
                                 widget=forms.TextInput(attrs={"class": "datepicker", "autocomplete": "off"}))
    end_date = forms.DateField(required=False,
                               label="From",
                               widget=forms.TextInput(attrs={"class": "datepicker", "autocomplete": "off"}))
    finding_status = forms.MultipleChoiceField(
        required=False,
        widget=forms.CheckboxSelectMultiple,
        choices=FINDING_STATUS,
        label="Status")
    severity = forms.MultipleChoiceField(required=False,
                                         choices=(("Low", "Low"),
                                                  ("Medium", "Medium"),
                                                  ("High", "High"),
                                                  ("Critical", "Critical")),
                                         help_text=('Hold down "Control", or '
                                                    '"Command" on a Mac, to '
                                                    'select more than one.'))
    exclude_product_types = forms.ModelMultipleChoiceField(
        required=False, queryset=Product_Type.objects.all().order_by("name"))

    # add the ability to exclude the exclude_product_types field
    def __init__(self, *args, **kwargs):
        exclude_product_types = kwargs.get("exclude_product_types", False)
        if "exclude_product_types" in kwargs:
            del kwargs["exclude_product_types"]
        super().__init__(*args, **kwargs)
        if exclude_product_types:
            del self.fields["exclude_product_types"]


class DojoGroupForm(forms.ModelForm):

    name = forms.CharField(max_length=255, required=True)
    description = forms.CharField(widget=forms.Textarea(attrs={}), required=False)

    class Meta:
        model = Dojo_Group
        fields = ["name", "description"]
        exclude = ["users"]


class DeleteGroupForm(forms.ModelForm):
    id = forms.IntegerField(required=True,
                            widget=forms.widgets.HiddenInput())

    class Meta:
        model = Dojo_Group
        fields = ["id"]


class Add_Group_MemberForm(forms.ModelForm):
    users = forms.ModelMultipleChoiceField(queryset=Dojo_Group_Member.objects.none(), required=True, label="Users")

    def __init__(self, *args, **kwargs):
        super().__init__(*args, **kwargs)
        self.fields["group"].disabled = True
        current_members = Dojo_Group_Member.objects.filter(group=self.initial["group"]).values_list("user", flat=True)
        self.fields["users"].queryset = Dojo_User.objects.exclude(
            Q(is_superuser=True)
            | Q(id__in=current_members)).exclude(is_active=False).order_by("first_name", "last_name")
        self.fields["role"].queryset = get_group_member_roles()

    class Meta:
        model = Dojo_Group_Member
        fields = ["group", "users", "role"]


class Add_Group_Member_UserForm(forms.ModelForm):
    groups = forms.ModelMultipleChoiceField(queryset=Dojo_Group.objects.none(), required=True, label="Groups")

    def __init__(self, *args, **kwargs):
        super().__init__(*args, **kwargs)
        self.fields["user"].disabled = True
        current_groups = Dojo_Group_Member.objects.filter(user=self.initial["user"]).values_list("group", flat=True)
        self.fields["groups"].queryset = Dojo_Group.objects.exclude(id__in=current_groups)
        self.fields["role"].queryset = get_group_member_roles()

    class Meta:
        model = Dojo_Group_Member
        fields = ["groups", "user", "role"]


class Edit_Group_MemberForm(forms.ModelForm):
    def __init__(self, *args, **kwargs):
        super().__init__(*args, **kwargs)
        self.fields["group"].disabled = True
        self.fields["user"].disabled = True
        self.fields["role"].queryset = get_group_member_roles()

    class Meta:
        model = Dojo_Group_Member
        fields = ["group", "user", "role"]


class Delete_Group_MemberForm(Edit_Group_MemberForm):
    def __init__(self, *args, **kwargs):
        super().__init__(*args, **kwargs)
        self.fields["role"].disabled = True


class Add_Product_GroupForm(forms.ModelForm):
    groups = forms.ModelMultipleChoiceField(queryset=Dojo_Group.objects.none(), required=True, label="Groups")

    def __init__(self, *args, **kwargs):
        super().__init__(*args, **kwargs)
        self.fields["product"].disabled = True
        current_groups = Product_Group.objects.filter(product=self.initial["product"]).values_list("group", flat=True)
        authorized_groups = get_authorized_groups(Permissions.Group_View)
        authorized_groups = authorized_groups.exclude(id__in=current_groups)
        self.fields["groups"].queryset = authorized_groups

    class Meta:
        model = Product_Group
        fields = ["product", "groups", "role"]


class Add_Product_Group_GroupForm(forms.ModelForm):
    products = forms.ModelMultipleChoiceField(queryset=Product.objects.none(), required=True, label="Products")

    def __init__(self, *args, **kwargs):
        super().__init__(*args, **kwargs)
        current_members = Product_Group.objects.filter(group=self.initial["group"]).values_list("product", flat=True)
        self.fields["products"].queryset = get_authorized_products(Permissions.Product_Member_Add_Owner) \
            .exclude(id__in=current_members)
        self.fields["group"].disabled = True

    class Meta:
        model = Product_Group
        fields = ["products", "group", "role"]


class Edit_Product_Group_Form(forms.ModelForm):

    def __init__(self, *args, **kwargs):
        super().__init__(*args, **kwargs)
        self.fields["product"].disabled = True
        self.fields["group"].disabled = True

    class Meta:
        model = Product_Group
        fields = ["product", "group", "role"]


class Delete_Product_GroupForm(Edit_Product_Group_Form):
    def __init__(self, *args, **kwargs):
        super().__init__(*args, **kwargs)
        self.fields["role"].disabled = True


class Add_Product_Type_GroupForm(forms.ModelForm):
    groups = forms.ModelMultipleChoiceField(queryset=Dojo_Group.objects.none(), required=True, label="Groups")

    def __init__(self, *args, **kwargs):
        super().__init__(*args, **kwargs)
        current_groups = Product_Type_Group.objects.filter(product_type=self.initial["product_type"]).values_list("group", flat=True)
        authorized_groups = get_authorized_groups(Permissions.Group_View)
        authorized_groups = authorized_groups.exclude(id__in=current_groups)
        self.fields["groups"].queryset = authorized_groups
        self.fields["product_type"].disabled = True

    class Meta:
        model = Product_Type_Group
        fields = ["product_type", "groups", "role"]


class Add_Product_Type_Group_GroupForm(forms.ModelForm):
    product_types = forms.ModelMultipleChoiceField(queryset=Product_Type.objects.none(), required=True, label="Product Types")

    def __init__(self, *args, **kwargs):
        super().__init__(*args, **kwargs)
        current_members = Product_Type_Group.objects.filter(group=self.initial["group"]).values_list("product_type", flat=True)
        self.fields["product_types"].queryset = get_authorized_product_types(Permissions.Product_Type_Member_Add_Owner) \
            .exclude(id__in=current_members)
        self.fields["group"].disabled = True

    class Meta:
        model = Product_Type_Group
        fields = ["product_types", "group", "role"]


class Edit_Product_Type_Group_Form(forms.ModelForm):

    def __init__(self, *args, **kwargs):
        super().__init__(*args, **kwargs)
        self.fields["product_type"].disabled = True
        self.fields["group"].disabled = True

    class Meta:
        model = Product_Type_Group
        fields = ["product_type", "group", "role"]


class Delete_Product_Type_GroupForm(Edit_Product_Type_Group_Form):
    def __init__(self, *args, **kwargs):
        super().__init__(*args, **kwargs)
        self.fields["role"].disabled = True


class DojoUserForm(forms.ModelForm):
    def __init__(self, *args, **kwargs):
        super().__init__(*args, **kwargs)
        if not get_current_user().is_superuser and not get_system_setting("enable_user_profile_editable"):
            for field in self.fields:
                self.fields[field].disabled = True

    class Meta:
        model = Dojo_User
        exclude = ["password", "last_login", "is_superuser", "groups",
                   "username", "is_staff", "is_active", "date_joined",
                   "user_permissions"]


class ChangePasswordForm(forms.Form):
    current_password = forms.CharField(widget=forms.PasswordInput,
        required=True)
    new_password = forms.CharField(widget=forms.PasswordInput,
        required=True,
        validators=[validate_password],
        help_text="")
    confirm_password = forms.CharField(widget=forms.PasswordInput,
        required=True,
        validators=[validate_password],
        help_text="Password must match the new password entered above.")

    def __init__(self, *args, **kwargs):
        self.user = None
        if "user" in kwargs:
            self.user = kwargs.pop("user")
        super().__init__(*args, **kwargs)
        self.fields["new_password"].help_text = get_password_requirements_string()

    def clean(self):
        cleaned_data = super().clean()

        current_password = self.cleaned_data.get("current_password")
        new_password = self.cleaned_data.get("new_password")
        confirm_password = self.cleaned_data.get("confirm_password")

        if not self.user.check_password(current_password):
            msg = "Current password is incorrect."
            raise forms.ValidationError(msg)
        if new_password == current_password:
            msg = "New password must be different from current password."
            raise forms.ValidationError(msg)
        if new_password != confirm_password:
            msg = "Passwords do not match."
            raise forms.ValidationError(msg)

        return cleaned_data


class AddDojoUserForm(forms.ModelForm):
    password = forms.CharField(widget=forms.PasswordInput,
        required=False,
        validators=[validate_password],
        help_text="")

    class Meta:
        model = Dojo_User
        fields = ["username", "password", "first_name", "last_name", "email", "is_active", "is_superuser"]

    def __init__(self, *args, **kwargs):
        super().__init__(*args, **kwargs)
        current_user = get_current_user()
        if not current_user.is_superuser:
            self.fields["is_superuser"].disabled = True
        self.fields["password"].help_text = get_password_requirements_string()


class EditDojoUserForm(forms.ModelForm):

    class Meta:
        model = Dojo_User
        fields = ["username", "first_name", "last_name", "email", "is_active", "is_superuser"]

    def __init__(self, *args, **kwargs):
        super().__init__(*args, **kwargs)
        current_user = get_current_user()
        if not current_user.is_superuser:
            self.fields["is_superuser"].disabled = True


class DeleteUserForm(forms.ModelForm):
    id = forms.IntegerField(required=True,
                            widget=forms.widgets.HiddenInput())

    class Meta:
        model = User
        fields = ["id"]


class UserContactInfoForm(forms.ModelForm):
    class Meta:
        model = UserContactInfo
        exclude = ["user", "slack_user_id"]

    def __init__(self, *args, **kwargs):
        super().__init__(*args, **kwargs)
        current_user = get_current_user()
        if not current_user.is_superuser:
            del self.fields["force_password_reset"]
            if not get_system_setting("enable_user_profile_editable"):
                for field in self.fields:
                    self.fields[field].disabled = True


class GlobalRoleForm(forms.ModelForm):
    class Meta:
        model = Global_Role
        exclude = ["user", "group"]

    def __init__(self, *args, **kwargs):
        super().__init__(*args, **kwargs)
        current_user = get_current_user()
        if not current_user.is_superuser:
            self.fields["role"].disabled = True


def get_years():
    now = timezone.now()
    return [(now.year, now.year), (now.year - 1, now.year - 1), (now.year - 2, now.year - 2)]


class ProductCountsFormBase(forms.Form):
    month = forms.ChoiceField(choices=list(MONTHS.items()), required=True, error_messages={
        "required": "*"})
    year = forms.ChoiceField(choices=get_years, required=True, error_messages={
        "required": "*"})


class ProductTypeCountsForm(ProductCountsFormBase):
    product_type = forms.ModelChoiceField(required=True,
                                          queryset=Product_Type.objects.none(),
                                          error_messages={
                                              "required": "*"})

    def __init__(self, *args, **kwargs):
        super().__init__(*args, **kwargs)
        self.fields["product_type"].queryset = get_authorized_product_types(Permissions.Product_Type_View)


class ProductTagCountsForm(ProductCountsFormBase):
    product_tag = forms.ModelChoiceField(required=True,
                                         queryset=Product.tags.tag_model.objects.none().order_by("name"),
                                         error_messages={
                                             "required": "*"})

    def __init__(self, *args, **kwargs):
        super().__init__(*args, **kwargs)
        prods = get_authorized_products(Permissions.Product_View)
        tags_available_to_user = Product.tags.tag_model.objects.filter(product__in=prods)
        self.fields["product_tag"].queryset = tags_available_to_user


class APIKeyForm(forms.ModelForm):
    id = forms.IntegerField(required=True,
                            widget=forms.widgets.HiddenInput())

    class Meta:
        model = User
        exclude = ["username", "first_name", "last_name", "email", "is_active",
                   "is_staff", "is_superuser", "password", "last_login", "groups",
                   "date_joined", "user_permissions"]


class ReportOptionsForm(forms.Form):
    yes_no = (("0", "No"), ("1", "Yes"))
    include_finding_notes = forms.ChoiceField(choices=yes_no, label="Finding Notes")
    include_finding_images = forms.ChoiceField(choices=yes_no, label="Finding Images")
    include_executive_summary = forms.ChoiceField(choices=yes_no, label="Executive Summary")
    include_table_of_contents = forms.ChoiceField(choices=yes_no, label="Table of Contents")
    include_disclaimer = forms.ChoiceField(choices=yes_no, label="Disclaimer")
<<<<<<< HEAD
    report_type = forms.ChoiceField(choices=(('HTML', 'HTML'),))
=======
    report_type = forms.ChoiceField(choices=(("HTML", "HTML"), ("AsciiDoc", "AsciiDoc")))
>>>>>>> a62ea5d9


class CustomReportOptionsForm(forms.Form):
    yes_no = (("0", "No"), ("1", "Yes"))
    report_name = forms.CharField(required=False, max_length=100)
    include_finding_notes = forms.ChoiceField(required=False, choices=yes_no)
    include_finding_images = forms.ChoiceField(choices=yes_no, label="Finding Images")
<<<<<<< HEAD
    report_type = forms.ChoiceField(choices=(('HTML', 'HTML'),))
=======
    report_type = forms.ChoiceField(choices=(("HTML", "HTML"), ("AsciiDoc", "AsciiDoc")))
>>>>>>> a62ea5d9


class DeleteFindingForm(forms.ModelForm):
    id = forms.IntegerField(required=True,
                            widget=forms.widgets.HiddenInput())

    class Meta:
        model = Finding
        fields = ["id"]


class CopyFindingForm(forms.Form):
    test = forms.ModelChoiceField(
        required=True,
        queryset=Test.objects.none(),
        error_messages={"required": "*"})

    def __init__(self, *args, **kwargs):
        authorized_lists = kwargs.pop("tests", None)
        super().__init__(*args, **kwargs)
        self.fields["test"].queryset = authorized_lists


class FindingFormID(forms.ModelForm):
    id = forms.IntegerField(required=True,
                            widget=forms.widgets.HiddenInput())

    class Meta:
        model = Finding
        fields = ("id",)


class DeleteStubFindingForm(forms.ModelForm):
    id = forms.IntegerField(required=True,
                            widget=forms.widgets.HiddenInput())

    class Meta:
        model = Stub_Finding
        fields = ["id"]


class GITHUB_IssueForm(forms.ModelForm):

    class Meta:
        model = GITHUB_Issue
        exclude = ["product"]


class GITHUBForm(forms.ModelForm):
    api_key = forms.CharField(widget=forms.PasswordInput, required=True)

    class Meta:
        model = GITHUB_Conf
        exclude = ["product"]


class DeleteGITHUBConfForm(forms.ModelForm):
    id = forms.IntegerField(required=True,
                            widget=forms.widgets.HiddenInput())

    class Meta:
        model = GITHUB_Conf
        fields = ["id"]


class ExpressGITHUBForm(forms.ModelForm):
    password = forms.CharField(widget=forms.PasswordInput, required=True)
    issue_key = forms.CharField(required=True, help_text="A valid issue ID is required to gather the necessary information.")

    class Meta:
        model = GITHUB_Conf
        exclude = ["product", "epic_name_id", "open_status_key",
                    "close_status_key", "info_mapping_severity",
                    "low_mapping_severity", "medium_mapping_severity",
                    "high_mapping_severity", "critical_mapping_severity", "finding_text"]


def get_jira_issue_template_dir_choices():
    template_root = settings.JIRA_TEMPLATE_ROOT
    template_dir_list = [("", "---")]
    for base_dir, dirnames, filenames in os.walk(template_root):
        # for filename in filenames:
        #     if base_dir.startswith(settings.TEMPLATE_DIR_PREFIX):
        #         base_dir = base_dir[len(settings.TEMPLATE_DIR_PREFIX):]
        #     template_list.append((os.path.join(base_dir, filename), filename))

        for dirname in dirnames:
            if base_dir.startswith(settings.TEMPLATE_DIR_PREFIX):
                base_dir = base_dir[len(settings.TEMPLATE_DIR_PREFIX):]
            template_dir_list.append((os.path.join(base_dir, dirname), dirname))

    logger.debug("templates: %s", template_dir_list)
    return template_dir_list


JIRA_TEMPLATE_CHOICES = sorted(get_jira_issue_template_dir_choices())


class JIRA_IssueForm(forms.ModelForm):

    class Meta:
        model = JIRA_Issue
        exclude = ["product"]


class BaseJiraForm(forms.ModelForm):
    password = forms.CharField(widget=forms.PasswordInput, required=True)

    def test_jira_connection(self):
        import dojo.jira_link.helper as jira_helper
        try:
            # Attempt to validate the credentials before moving forward
            jira_helper.get_jira_connection_raw(self.cleaned_data["url"],
                                                self.cleaned_data["username"],
                                                self.cleaned_data["password"])
            logger.debug("valid JIRA config!")
        except Exception as e:
            # form only used by admins, so we can show full error message using str(e) which can help debug any problems
            message = "Unable to authenticate to JIRA. Please check the URL, username, password, captcha challenge, Network connection. Details in alert on top right. " + str(
                e)
            self.add_error("username", message)
            self.add_error("password", message)

    def clean(self):
        self.test_jira_connection()
        return self.cleaned_data


class JIRAForm(BaseJiraForm):
    issue_template_dir = forms.ChoiceField(required=False,
                                       choices=JIRA_TEMPLATE_CHOICES,
                                       help_text="Choose the folder containing the Django templates used to render the JIRA issue description. These are stored in dojo/templates/issue-trackers. Leave empty to use the default jira_full templates.")

    def __init__(self, *args, **kwargs):
        super().__init__(*args, **kwargs)
        if self.instance:
            self.fields["password"].required = False

    def clean(self):
        if self.instance and not self.cleaned_data["password"]:
            self.cleaned_data["password"] = self.instance.password
        return super().clean()

    class Meta:
        model = JIRA_Instance
        exclude = [""]


class ExpressJIRAForm(BaseJiraForm):
    issue_key = forms.CharField(required=True, help_text="A valid issue ID is required to gather the necessary information.")

    class Meta:
        model = JIRA_Instance
        exclude = ["product", "epic_name_id", "open_status_key",
                    "close_status_key", "info_mapping_severity",
                    "low_mapping_severity", "medium_mapping_severity",
                    "high_mapping_severity", "critical_mapping_severity", "finding_text"]


class Benchmark_Product_SummaryForm(forms.ModelForm):

    class Meta:
        model = Benchmark_Product_Summary
        exclude = ["product", "current_level", "benchmark_type", "asvs_level_1_benchmark", "asvs_level_1_score", "asvs_level_2_benchmark", "asvs_level_2_score", "asvs_level_3_benchmark", "asvs_level_3_score"]


class DeleteBenchmarkForm(forms.ModelForm):
    id = forms.IntegerField(required=True,
                            widget=forms.widgets.HiddenInput())

    class Meta:
        model = Benchmark_Product_Summary
        fields = ["id"]


# class JIRA_ProjectForm(forms.ModelForm):

#     class Meta:
#         model = JIRA_Project
#         exclude = ['product']


class Product_API_Scan_ConfigurationForm(forms.ModelForm):

    def __init__(self, *args, **kwargs):
        super().__init__(*args, **kwargs)

    tool_configuration = forms.ModelChoiceField(
        label="Tool Configuration",
        queryset=Tool_Configuration.objects.all().order_by("name"),
        required=True,
    )

    class Meta:
        model = Product_API_Scan_Configuration
        exclude = ["product"]


class DeleteProduct_API_Scan_ConfigurationForm(forms.ModelForm):
    id = forms.IntegerField(required=True, widget=forms.widgets.HiddenInput())

    class Meta:
        model = Product_API_Scan_Configuration
        fields = ["id"]


class DeleteJIRAInstanceForm(forms.ModelForm):
    id = forms.IntegerField(required=True,
                            widget=forms.widgets.HiddenInput())

    class Meta:
        model = JIRA_Instance
        fields = ["id"]


class ToolTypeForm(forms.ModelForm):
    class Meta:
        model = Tool_Type
        exclude = ["product"]

    def __init__(self, *args, **kwargs):
        instance = kwargs.get("instance", None)
        self.newly_created = True
        if instance is not None:
            self.newly_created = instance.pk is None
        super().__init__(*args, **kwargs)

    def clean(self):
        form_data = self.cleaned_data
        if self.newly_created:
            name = form_data.get("name")
            # Make sure this will not create a duplicate test type
            if Tool_Type.objects.filter(name=name).count() > 0:
                msg = "A Tool Type with the name already exists"
                raise forms.ValidationError(msg)

        return form_data


class RegulationForm(forms.ModelForm):
    class Meta:
        model = Regulation
        exclude = ["product"]


class AppAnalysisForm(forms.ModelForm):
    user = forms.ModelChoiceField(queryset=Dojo_User.objects.exclude(is_active=False).order_by("first_name", "last_name"), required=True)

    class Meta:
        model = App_Analysis
        exclude = ["product"]


class DeleteAppAnalysisForm(forms.ModelForm):
    class Meta:
        model = App_Analysis
        exclude = ["product", "tags"]

    def __init__(self, *args, **kwargs):
        super().__init__(*args, **kwargs)
        self.fields["name"].disabled = True
        self.fields["user"].disabled = True
        self.fields["confidence"].disabled = True
        self.fields["version"].disabled = True
        self.fields["icon"].disabled = True
        self.fields["website"].disabled = True
        self.fields["website_found"].disabled = True


class ToolConfigForm(forms.ModelForm):
    tool_type = forms.ModelChoiceField(queryset=Tool_Type.objects.all(), label="Tool Type")
    ssh = forms.CharField(widget=forms.Textarea(attrs={}), required=False, label="SSH Key")

    class Meta:
        model = Tool_Configuration
        exclude = ["product"]

    def clean(self):
        from django.core.validators import URLValidator
        form_data = self.cleaned_data

        try:
            if form_data["url"] is not None:
                url_validator = URLValidator(schemes=["ssh", "http", "https"])
                url_validator(form_data["url"])
        except forms.ValidationError:
            msg = "It does not appear as though this endpoint is a valid URL/SSH or IP address."
            raise forms.ValidationError(msg, code="invalid")

        return form_data


class SLAConfigForm(forms.ModelForm):
    def __init__(self, *args, **kwargs):
        super().__init__(*args, **kwargs)

        # if this sla config has findings being asynchronously updated, disable the days by severity fields
        if self.instance.async_updating:
            msg = "Finding SLA expiration dates are currently being recalculated. " + \
                  "This field cannot be changed until the calculation is complete."
            self.fields["critical"].disabled = True
            self.fields["enforce_critical"].disabled = True
            self.fields["critical"].widget.attrs["message"] = msg
            self.fields["high"].disabled = True
            self.fields["enforce_high"].disabled = True
            self.fields["high"].widget.attrs["message"] = msg
            self.fields["medium"].disabled = True
            self.fields["enforce_medium"].disabled = True
            self.fields["medium"].widget.attrs["message"] = msg
            self.fields["low"].disabled = True
            self.fields["enforce_low"].disabled = True
            self.fields["low"].widget.attrs["message"] = msg

    class Meta:
        model = SLA_Configuration
        fields = ["name", "description", "critical", "enforce_critical", "high", "enforce_high", "medium", "enforce_medium", "low", "enforce_low"]


class DeleteSLAConfigForm(forms.ModelForm):
    id = forms.IntegerField(required=True,
                            widget=forms.widgets.HiddenInput())

    class Meta:
        model = SLA_Configuration
        fields = ["id"]


class DeleteObjectsSettingsForm(forms.ModelForm):
    id = forms.IntegerField(required=True,
                            widget=forms.widgets.HiddenInput())

    class Meta:
        model = Objects_Product
        fields = ["id"]


class DeleteToolProductSettingsForm(forms.ModelForm):
    id = forms.IntegerField(required=True,
                            widget=forms.widgets.HiddenInput())

    class Meta:
        model = Tool_Product_Settings
        fields = ["id"]


class ToolProductSettingsForm(forms.ModelForm):
    tool_configuration = forms.ModelChoiceField(queryset=Tool_Configuration.objects.all(), label="Tool Configuration")

    class Meta:
        model = Tool_Product_Settings
        fields = ["name", "description", "url", "tool_configuration", "tool_project_id"]
        exclude = ["tool_type"]
        order = ["name"]

    def clean(self):
        from django.core.validators import URLValidator
        form_data = self.cleaned_data

        try:
            if form_data["url"] is not None:
                url_validator = URLValidator(schemes=["ssh", "http", "https"])
                url_validator(form_data["url"])
        except forms.ValidationError:
            msg = "It does not appear as though this endpoint is a valid URL/SSH or IP address."
            raise forms.ValidationError(msg, code="invalid")

        return form_data


class ObjectSettingsForm(forms.ModelForm):

    # tags = forms.CharField(widget=forms.SelectMultiple(choices=[]),
    #                        required=False,
    #                        help_text="Add tags that help describe this object.  "
    #                                  "Choose from the list or add new tags.  Press TAB key to add.")

    class Meta:
        model = Objects_Product
        fields = ["path", "folder", "artifact", "name", "review_status", "tags"]
        exclude = ["product"]

    def __init__(self, *args, **kwargs):
        super().__init__(*args, **kwargs)

    def clean(self):
        form_data = self.cleaned_data

        return form_data


class CredMappingForm(forms.ModelForm):
    cred_user = forms.ModelChoiceField(
        queryset=Cred_Mapping.objects.all().select_related("cred_id"),
        required=False,
        label="Select a Credential",
    )

    class Meta:
        model = Cred_Mapping
        fields = ["cred_user"]
        exclude = ["product", "finding", "engagement", "test", "url", "is_authn_provider"]

    def __init__(self, *args, **kwargs):
        cred_user_queryset = kwargs.pop("cred_user_queryset", None)
        super().__init__(*args, **kwargs)
        if cred_user_queryset is not None:
            self.fields["cred_user"].queryset = cred_user_queryset


class CredMappingFormProd(forms.ModelForm):
    class Meta:
        model = Cred_Mapping
        fields = ["cred_id", "url", "is_authn_provider"]
        exclude = ["product", "finding", "engagement", "test"]


class EngagementPresetsForm(forms.ModelForm):

    notes = forms.CharField(widget=forms.Textarea(attrs={}),
                                  required=False, help_text="Description of what needs to be tested or setting up environment for testing")

    scope = forms.CharField(widget=forms.Textarea(attrs={}),
                                  required=False, help_text="Scope of Engagement testing, IP's/Resources/URL's)")

    class Meta:
        model = Engagement_Presets
        exclude = ["product"]


class DeleteEngagementPresetsForm(forms.ModelForm):
    id = forms.IntegerField(required=True,
                            widget=forms.widgets.HiddenInput())

    class Meta:
        model = Engagement_Presets
        fields = ["id"]


class SystemSettingsForm(forms.ModelForm):
    jira_webhook_secret = forms.CharField(required=False)

    def __init__(self, *args, **kwargs):
        super().__init__(*args, **kwargs)
        self.fields["default_group_role"].queryset = get_group_member_roles()

    def clean(self):
        cleaned_data = super().clean()
        enable_jira_value = cleaned_data.get("enable_jira")
        jira_webhook_secret_value = cleaned_data.get("jira_webhook_secret").strip()

        if enable_jira_value and not jira_webhook_secret_value:
            self.add_error("jira_webhook_secret", "This field is required when enable Jira Integration is True")

        return cleaned_data

    class Meta:
        model = System_Settings
        exclude = ["product_grade"]


class BenchmarkForm(forms.ModelForm):

    class Meta:
        model = Benchmark_Product
        exclude = ["product", "control"]


class Benchmark_RequirementForm(forms.ModelForm):

    class Meta:
        model = Benchmark_Requirement
        exclude = [""]


class NotificationsForm(forms.ModelForm):

    class Meta:
        model = Notifications
        exclude = ["template"]


class ProductNotificationsForm(forms.ModelForm):

    def __init__(self, *args, **kwargs):
        super().__init__(*args, **kwargs)
        if not self.instance.id:
            self.initial["engagement_added"] = ""
            self.initial["close_engagement"] = ""
            self.initial["test_added"] = ""
            self.initial["scan_added"] = ""
            self.initial["sla_breach"] = ""
            self.initial["sla_breach_combined"] = ""
            self.initial["risk_acceptance_expiration"] = ""

    class Meta:
        model = Notifications
        fields = ["engagement_added", "close_engagement", "test_added", "scan_added", "sla_breach", "sla_breach_combined", "risk_acceptance_expiration"]


class AjaxChoiceField(forms.ChoiceField):
    def valid_value(self, value):
        return True


class CredUserForm(forms.ModelForm):
    # selenium_script = forms.FileField(widget=forms.widgets.FileInput(
    #    attrs={"accept": ".py"}),
    #    label="Select a Selenium Script", required=False)

    class Meta:
        model = Cred_User
        exclude = [""]
        # fields = ['selenium_script']


class GITHUB_Product_Form(forms.ModelForm):
    git_conf = forms.ModelChoiceField(queryset=GITHUB_Conf.objects.all(), label="GITHUB Configuration", required=False)

    class Meta:
        model = GITHUB_PKey
        exclude = ["product"]


class JIRAProjectForm(forms.ModelForm):
    inherit_from_product = forms.BooleanField(label="inherit JIRA settings from product", required=False)
    jira_instance = forms.ModelChoiceField(queryset=JIRA_Instance.objects.all(), label="JIRA Instance", required=False)
    issue_template_dir = forms.ChoiceField(required=False,
                                       choices=JIRA_TEMPLATE_CHOICES,
                                       help_text="Choose the folder containing the Django templates used to render the JIRA issue description. These are stored in dojo/templates/issue-trackers. Leave empty to use the default jira_full templates.")

    prefix = "jira-project-form"

    class Meta:
        model = JIRA_Project
        exclude = ["product", "engagement"]
        fields = ["inherit_from_product", "jira_instance", "project_key", "issue_template_dir", "epic_issue_type_name", "component", "custom_fields", "jira_labels", "default_assignee", "add_vulnerability_id_to_jira_label", "push_all_issues", "enable_engagement_epic_mapping", "push_notes", "product_jira_sla_notification", "risk_acceptance_expiration_notification"]

    def __init__(self, *args, **kwargs):
        from dojo.jira_link import helper as jira_helper
        # if the form is shown for an engagement, we set a placeholder text around inherited settings from product
        self.target = kwargs.pop("target", "product")
        self.product = kwargs.pop("product", None)
        self.engagement = kwargs.pop("engagement", None)
        super().__init__(*args, **kwargs)

        logger.debug("self.target: %s, self.product: %s, self.instance: %s", self.target, self.product, self.instance)
        logger.debug("data: %s", self.data)
        if self.target == "engagement":
            product_name = self.product.name if self.product else self.engagement.product.name if self.engagement.product else ""

            self.fields["project_key"].widget = forms.TextInput(attrs={"placeholder": f"JIRA settings inherited from product '{product_name}'"})
            self.fields["project_key"].help_text = f"JIRA settings are inherited from product '{product_name}', unless configured differently here."
            self.fields["jira_instance"].help_text = f"JIRA settings are inherited from product '{product_name}' , unless configured differently here."

            # if we don't have an instance, django will insert a blank empty one :-(
            # so we have to check for id to make sure we only trigger this when there is a real instance from db
            if self.instance.id:
                logger.debug("jira project instance found for engagement, unchecking inherit checkbox")
                self.fields["jira_instance"].required = True
                self.fields["project_key"].required = True
                self.initial["inherit_from_product"] = False
                # once a jira project config is attached to an engagement, we can't go back to inheriting
                # because the config needs to remain in place for the existing jira issues
                self.fields["inherit_from_product"].disabled = True
                self.fields["inherit_from_product"].help_text = "Once an engagement has a JIRA Project stored, you cannot switch back to inheritance to avoid breaking existing JIRA issues"
                self.fields["jira_instance"].disabled = False
                self.fields["project_key"].disabled = False
                self.fields["issue_template_dir"].disabled = False
                self.fields["epic_issue_type_name"].disabled = False
                self.fields["component"].disabled = False
                self.fields["custom_fields"].disabled = False
                self.fields["default_assignee"].disabled = False
                self.fields["jira_labels"].disabled = False
                self.fields["add_vulnerability_id_to_jira_label"].disabled = False
                self.fields["push_all_issues"].disabled = False
                self.fields["enable_engagement_epic_mapping"].disabled = False
                self.fields["push_notes"].disabled = False
                self.fields["product_jira_sla_notification"].disabled = False
                self.fields["risk_acceptance_expiration_notification"].disabled = False

            elif self.product:
                logger.debug("setting jira project fields from product1")
                self.initial["inherit_from_product"] = True
                jira_project_product = jira_helper.get_jira_project(self.product)
                # we have to check that we are not in a POST request where jira project config data is posted
                # this is because initial values will overwrite the actual values entered by the user
                # makes no sense, but seems to be accepted behaviour: https://code.djangoproject.com/ticket/30407
                if jira_project_product and (self.prefix + "-jira_instance") not in self.data:
                    logger.debug("setting jira project fields from product2")
                    self.initial["jira_instance"] = jira_project_product.jira_instance.id if jira_project_product.jira_instance else None
                    self.initial["project_key"] = jira_project_product.project_key
                    self.initial["issue_template_dir"] = jira_project_product.issue_template_dir
                    self.initial["epic_issue_type_name"] = jira_project_product.epic_issue_type_name
                    self.initial["component"] = jira_project_product.component
                    self.initial["custom_fields"] = jira_project_product.custom_fields
                    self.initial["default_assignee"] = jira_project_product.default_assignee
                    self.initial["jira_labels"] = jira_project_product.jira_labels
                    self.initial["add_vulnerability_id_to_jira_label"] = jira_project_product.add_vulnerability_id_to_jira_label
                    self.initial["push_all_issues"] = jira_project_product.push_all_issues
                    self.initial["enable_engagement_epic_mapping"] = jira_project_product.enable_engagement_epic_mapping
                    self.initial["push_notes"] = jira_project_product.push_notes
                    self.initial["product_jira_sla_notification"] = jira_project_product.product_jira_sla_notification
                    self.initial["risk_acceptance_expiration_notification"] = jira_project_product.risk_acceptance_expiration_notification

                    self.fields["jira_instance"].disabled = True
                    self.fields["project_key"].disabled = True
                    self.fields["issue_template_dir"].disabled = True
                    self.fields["epic_issue_type_name"].disabled = True
                    self.fields["component"].disabled = True
                    self.fields["custom_fields"].disabled = True
                    self.fields["default_assignee"].disabled = True
                    self.fields["jira_labels"].disabled = True
                    self.fields["add_vulnerability_id_to_jira_label"].disabled = True
                    self.fields["push_all_issues"].disabled = True
                    self.fields["enable_engagement_epic_mapping"].disabled = True
                    self.fields["push_notes"].disabled = True
                    self.fields["product_jira_sla_notification"].disabled = True
                    self.fields["risk_acceptance_expiration_notification"].disabled = True

        else:
            del self.fields["inherit_from_product"]

        # if we don't have an instance, django will insert a blank empty one :-(
        # so we have to check for id to make sure we only trigger this when there is a real instance from db
        if self.instance.id:
            self.fields["jira_instance"].required = True
            self.fields["project_key"].required = True
            self.fields["epic_issue_type_name"].required = True

    def clean(self):
        logger.debug("validating jira project form")
        cleaned_data = super().clean()

        logger.debug("clean: inherit: %s", self.cleaned_data.get("inherit_from_product", False))
        if not self.cleaned_data.get("inherit_from_product", False):
            jira_instance = self.cleaned_data.get("jira_instance")
            project_key = self.cleaned_data.get("project_key")
            epic_issue_type_name = self.cleaned_data.get("epic_issue_type_name")

            if project_key and jira_instance and epic_issue_type_name:
                return cleaned_data

            if not project_key and not jira_instance and not epic_issue_type_name:
                return cleaned_data

            if self.target == "engagement":
                msg = "JIRA Project needs a JIRA Instance, JIRA Project Key, and Epic issue type name, or choose to inherit settings from product"
                raise ValidationError(msg)
            else:
                msg = "JIRA Project needs a JIRA Instance, JIRA Project Key, and Epic issue type name, leave empty to have no JIRA integration setup"
                raise ValidationError(msg)


class GITHUBFindingForm(forms.Form):
    def __init__(self, *args, **kwargs):
        self.enabled = kwargs.pop("enabled")
        super().__init__(*args, **kwargs)
        self.fields["push_to_github"] = forms.BooleanField()
        self.fields["push_to_github"].required = False
        self.fields["push_to_github"].help_text = "Checking this will overwrite content of your Github issue, or create one."

    push_to_github = forms.BooleanField(required=False)


class JIRAFindingForm(forms.Form):
    def __init__(self, *args, **kwargs):
        self.push_all = kwargs.pop("push_all", False)
        self.instance = kwargs.pop("instance", None)
        self.jira_project = kwargs.pop("jira_project", None)
        # we provide the finding_form from the same page so we can add validation errors
        # if the finding doesn't satisfy the rules to be pushed to JIRA
        self.finding_form = kwargs.pop("finding_form", None)

        if self.instance is None and self.jira_project is None:
            msg = "either and finding instance or jira_project is needed"
            raise ValueError(msg)

        super().__init__(*args, **kwargs)
        self.fields["push_to_jira"] = forms.BooleanField()
        self.fields["push_to_jira"].required = False
        if is_finding_groups_enabled():
            self.fields["push_to_jira"].help_text = "Checking this will overwrite content of your JIRA issue, or create one. If this finding is part of a Finding Group, the group will pushed instead of the finding."
        else:
            self.fields["push_to_jira"].help_text = "Checking this will overwrite content of your JIRA issue, or create one."

        self.fields["push_to_jira"].label = "Push to JIRA"
        if self.push_all:
            # This will show the checkbox as checked and greyed out, this way the user is aware
            # that issues will be pushed to JIRA, given their product-level settings.
            self.fields["push_to_jira"].help_text = \
                "Push all issues is enabled on this product. If you do not wish to push all issues" \
                " to JIRA, please disable Push all issues on this product."
            self.fields["push_to_jira"].widget.attrs["checked"] = "checked"
            self.fields["push_to_jira"].disabled = True

        if self.instance:
            if hasattr(self.instance, "has_jira_issue") and self.instance.has_jira_issue:
                self.initial["jira_issue"] = self.instance.jira_issue.jira_key
                self.fields["push_to_jira"].widget.attrs["checked"] = "checked"
        if is_finding_groups_enabled():
            self.fields["jira_issue"].widget = forms.TextInput(attrs={"placeholder": "Leave empty and check push to jira to create a new JIRA issue for this finding, or the group this finding is in."})
        else:
            self.fields["jira_issue"].widget = forms.TextInput(attrs={"placeholder": "Leave empty and check push to jira to create a new JIRA issue for this finding."})

        if self.instance and hasattr(self.instance, "has_jira_group_issue") and self.instance.has_jira_group_issue:
            self.fields["push_to_jira"].widget.attrs["checked"] = "checked"
            self.fields["jira_issue"].help_text = "Changing the linked JIRA issue for finding groups is not (yet) supported."
            self.initial["jira_issue"] = self.instance.finding_group.jira_issue.jira_key
            self.fields["jira_issue"].disabled = True

    def clean(self):
        logger.debug("jform clean")
        super().clean()
        jira_issue_key_new = self.cleaned_data.get("jira_issue")
        finding = self.instance
        jira_project = self.jira_project

        logger.debug("self.cleaned_data.push_to_jira: %s", self.cleaned_data.get("push_to_jira", None))

        if self.cleaned_data.get("push_to_jira", None) and finding and finding.has_jira_group_issue:
            can_be_pushed_to_jira, error_message, error_code = jira_helper.can_be_pushed_to_jira(finding.finding_group, self.finding_form)
            if not can_be_pushed_to_jira:
                self.add_error("push_to_jira", ValidationError(error_message, code=error_code))
                # for field in error_fields:
                #     self.finding_form.add_error(field, error)

        elif self.cleaned_data.get("push_to_jira", None) and finding:
            can_be_pushed_to_jira, error_message, error_code = jira_helper.can_be_pushed_to_jira(finding, self.finding_form)
            if not can_be_pushed_to_jira:
                self.add_error("push_to_jira", ValidationError(error_message, code=error_code))
                # for field in error_fields:
                #     self.finding_form.add_error(field, error)
        elif self.cleaned_data.get("push_to_jira", None):
            active = self.finding_form["active"].value()
            verified = self.finding_form["verified"].value()
            if not active or not verified:
                logger.debug("Findings must be active and verified to be pushed to JIRA")
                error_message = "Findings must be active and verified to be pushed to JIRA"
                self.add_error("push_to_jira", ValidationError(error_message, code="not_active_or_verified"))

        if jira_issue_key_new and (not finding or not finding.has_jira_group_issue):
            # when there is a group jira issue, we skip all the linking/unlinking as this is not supported (yet)
            if finding:
                # in theory there can multiple jira instances that have similar projects
                # so checking by only the jira issue key can lead to false positives
                # so we check also the jira internal id of the jira issue
                # if the key and id are equal, it is probably the same jira instance and the same issue
                # the database model is lacking some relations to also include the jira config name or url here
                # and I don't want to change too much now. this should cover most usecases.

                jira_issue_need_to_exist = False
                # changing jira link on finding
                if finding.has_jira_issue and jira_issue_key_new != finding.jira_issue.jira_key:
                    jira_issue_need_to_exist = True

                # adding existing jira issue to finding without jira link
                if not finding.has_jira_issue:
                    jira_issue_need_to_exist = True

            else:
                jira_issue_need_to_exist = True

            if jira_issue_need_to_exist:
                jira_issue_new = jira_helper.jira_get_issue(jira_project, jira_issue_key_new)
                if not jira_issue_new:
                    raise ValidationError("JIRA issue " + jira_issue_key_new + " does not exist or cannot be retrieved")

                logger.debug("checking if provided jira issue id already is linked to another finding")
                jira_issues = JIRA_Issue.objects.filter(jira_id=jira_issue_new.id, jira_key=jira_issue_key_new).exclude(engagement__isnull=False)

                if self.instance:
                    # just be sure we exclude the finding that is being edited
                    jira_issues = jira_issues.exclude(finding=finding)

                if len(jira_issues) > 0:
                    raise ValidationError("JIRA issue " + jira_issue_key_new + " already linked to " + reverse("view_finding", args=(jira_issues[0].finding_id,)))

    jira_issue = forms.CharField(required=False, label="Linked JIRA Issue",
                validators=[validators.RegexValidator(
                    regex=r"^[A-Z][A-Z_0-9]+-\d+$",
                    message="JIRA issue key must be in XXXX-nnnn format ([A-Z][A-Z_0-9]+-\\d+)")])
    push_to_jira = forms.BooleanField(required=False, label="Push to JIRA")


class JIRAImportScanForm(forms.Form):
    def __init__(self, *args, **kwargs):
        self.push_all = kwargs.pop("push_all", False)

        super().__init__(*args, **kwargs)
        if self.push_all:
            # This will show the checkbox as checked and greyed out, this way the user is aware
            # that issues will be pushed to JIRA, given their product-level settings.
            self.fields["push_to_jira"].help_text = \
                "Push all issues is enabled on this product. If you do not wish to push all issues" \
                " to JIRA, please disable Push all issues on this product."
            self.fields["push_to_jira"].widget.attrs["checked"] = "checked"
            self.fields["push_to_jira"].disabled = True

    push_to_jira = forms.BooleanField(required=False, label="Push to JIRA", help_text="Checking this will create a new jira issue for each new finding.")


class JIRAEngagementForm(forms.Form):
    prefix = "jira-epic-form"

    def __init__(self, *args, **kwargs):
        self.instance = kwargs.pop("instance", None)

        super().__init__(*args, **kwargs)

        if self.instance:
            if self.instance.has_jira_issue:
                self.fields["push_to_jira"].widget.attrs["checked"] = "checked"
                self.fields["push_to_jira"].label = "Update JIRA Epic"
                self.fields["push_to_jira"].help_text = "Checking this will update the existing EPIC in JIRA."

    push_to_jira = forms.BooleanField(required=False, label="Create EPIC", help_text="Checking this will create an EPIC in JIRA for this engagement.")
    epic_name = forms.CharField(max_length=200, required=False, help_text="EPIC name in JIRA. If not specified, it defaults to the engagement name")
    epic_priority = forms.CharField(max_length=200, required=False, help_text="EPIC priority. If not specified, the JIRA default priority will be used")


class LoginBanner(forms.Form):
    banner_enable = forms.BooleanField(
        label="Enable login banner",
        initial=False,
        required=False,
        help_text="Tick this box to enable a text banner on the login page",
    )

    banner_message = forms.CharField(
        required=False,
        label="Message to display on the login page",
    )

    def clean(self):
        cleaned_data = super().clean()
        return cleaned_data


class AnnouncementCreateForm(forms.ModelForm):
    class Meta:
        model = Announcement
        fields = "__all__"


class AnnouncementRemoveForm(AnnouncementCreateForm):
    def __init__(self, *args, **kwargs):
        super().__init__(*args, **kwargs)
        self.fields["dismissable"].disabled = True
        self.fields["message"].disabled = True
        self.fields["style"].disabled = True


# ==============================
# Defect Dojo Engaegment Surveys
# ==============================

# List of validator_name:func_name
# Show in admin a multichoice list of validator names
# pass this to form using field_name='validator_name' ?
class QuestionForm(forms.Form):
    """ Base class for a Question
    """

    def __init__(self, *args, **kwargs):
        self.helper = FormHelper()
        self.helper.form_method = "post"

        # If true crispy-forms will render a <form>..</form> tags
        self.helper.form_tag = kwargs.get("form_tag", True)

        if "form_tag" in kwargs:
            del kwargs["form_tag"]

        self.engagement_survey = kwargs.get("engagement_survey")

        self.answered_survey = kwargs.get("answered_survey")
        if not self.answered_survey:
            del kwargs["engagement_survey"]
        else:
            del kwargs["answered_survey"]

        self.helper.form_class = kwargs.get("form_class", "")

        self.question = kwargs.get("question")

        if not self.question:
            msg = "Need a question to render"
            raise ValueError(msg)

        del kwargs["question"]
        super().__init__(*args, **kwargs)


class TextQuestionForm(QuestionForm):
    def __init__(self, *args, **kwargs):
        super().__init__(*args, **kwargs)

        # work out initial data

        initial_answer = TextAnswer.objects.filter(
            answered_survey=self.answered_survey,
            question=self.question,
        )

        if initial_answer.exists():
            initial_answer = initial_answer[0].answer
        else:
            initial_answer = ""

        self.fields["answer"] = forms.CharField(
            label=self.question.text,
            widget=forms.Textarea(attrs={"rows": 3, "cols": 10}),
            required=not self.question.optional,
            initial=initial_answer,
        )

    def save(self):
        if not self.is_valid():
            msg = "form is not valid"
            raise forms.ValidationError(msg)

        answer = self.cleaned_data.get("answer")

        if not answer:
            if self.fields["answer"].required:
                msg = "Required"
                raise forms.ValidationError(msg)
            return

        text_answer, created = TextAnswer.objects.get_or_create(
            answered_survey=self.answered_survey,
            question=self.question,
        )

        if created:
            text_answer.answered_survey = self.answered_survey
        text_answer.answer = answer
        text_answer.save()


class ChoiceQuestionForm(QuestionForm):
    def __init__(self, *args, **kwargs):
        super().__init__(*args, **kwargs)

        choices = [(c.id, c.label) for c in self.question.choices.all()]

        # initial values

        initial_choices = []
        choice_answer = ChoiceAnswer.objects.filter(
            answered_survey=self.answered_survey,
            question=self.question,
        ).annotate(a=Count("answer")).filter(a__gt=0)

        # we have ChoiceAnswer instance
        if choice_answer:
            choice_answer = choice_answer[0]
            initial_choices = list(choice_answer.answer.all().values_list("id", flat=True))
            if self.question.multichoice is False:
                initial_choices = initial_choices[0]

        # default classes
        widget = forms.RadioSelect
        field_type = forms.ChoiceField
        inline_type = InlineRadios

        if self.question.multichoice:
            field_type = forms.MultipleChoiceField
            widget = forms.CheckboxSelectMultiple
            inline_type = InlineCheckboxes

        field = field_type(
            label=self.question.text,
            required=not self.question.optional,
            choices=choices,
            initial=initial_choices,
            widget=widget,
        )

        self.fields["answer"] = field

        # Render choice buttons inline
        self.helper.layout = Layout(
            inline_type("answer"),
        )

    def clean_answer(self):
        real_answer = self.cleaned_data.get("answer")

        # for single choice questions, the selected answer is a single string
        if not isinstance(real_answer, list):
            real_answer = [real_answer]
        return real_answer

    def save(self):
        if not self.is_valid():
            msg = "Form is not valid"
            raise forms.ValidationError(msg)

        real_answer = self.cleaned_data.get("answer")

        if not real_answer:
            if self.fields["answer"].required:
                msg = "Required"
                raise forms.ValidationError(msg)
            return

        choices = Choice.objects.filter(id__in=real_answer)

        # find ChoiceAnswer and filter in answer !
        choice_answer = ChoiceAnswer.objects.filter(
            answered_survey=self.answered_survey,
            question=self.question,
        )

        # we have ChoiceAnswer instance
        if choice_answer:
            choice_answer = choice_answer[0]

        if not choice_answer:
            # create a ChoiceAnswer
            choice_answer = ChoiceAnswer.objects.create(
                answered_survey=self.answered_survey,
                question=self.question,
            )

        # re save out the choices
        choice_answer.answered_survey = self.answered_survey
        choice_answer.answer.set(choices)
        choice_answer.save()


class Add_Questionnaire_Form(forms.ModelForm):
    survey = forms.ModelChoiceField(
        queryset=Engagement_Survey.objects.all(),
        required=True,
        widget=forms.widgets.Select(),
        help_text="Select the Questionnaire to add.")

    class Meta:
        model = Answered_Survey
        exclude = ("responder",
                   "completed",
                   "engagement",
                   "answered_on",
                   "assignee")


class AddGeneralQuestionnaireForm(forms.ModelForm):
    survey = forms.ModelChoiceField(
        queryset=Engagement_Survey.objects.all(),
        required=True,
        widget=forms.widgets.Select(),
        help_text="Select the Questionnaire to add.")
    expiration = forms.DateField(widget=forms.TextInput(
        attrs={"class": "datepicker", "autocomplete": "off"}))

    class Meta:
        model = General_Survey
        exclude = ("num_responses", "generated")

    # date can only be today or in the past, not the future
    def clean_expiration(self):
        expiration = self.cleaned_data.get("expiration", None)
        if expiration:
            today = datetime.today().date()
            if expiration < today:
                msg = "The expiration cannot be in the past"
                raise forms.ValidationError(msg)
            elif expiration.day == today.day:
                msg = "The expiration cannot be today"
                raise forms.ValidationError(msg)
        else:
            msg = "An expiration for the survey must be supplied"
            raise forms.ValidationError(msg)
        return expiration


class Delete_Questionnaire_Form(forms.ModelForm):
    id = forms.IntegerField(required=True,
                            widget=forms.widgets.HiddenInput())

    class Meta:
        model = Answered_Survey
        fields = ["id"]


class DeleteGeneralQuestionnaireForm(forms.ModelForm):
    id = forms.IntegerField(required=True,
                            widget=forms.widgets.HiddenInput())

    class Meta:
        model = General_Survey
        fields = ["id"]


class Delete_Eng_Survey_Form(forms.ModelForm):
    id = forms.IntegerField(required=True,
                            widget=forms.widgets.HiddenInput())

    class Meta:
        model = Engagement_Survey
        fields = ["id"]


class CreateQuestionnaireForm(forms.ModelForm):
    class Meta:
        model = Engagement_Survey
        exclude = ["questions"]


with warnings.catch_warnings(action="ignore", category=ManagerInheritanceWarning):
    class EditQuestionnaireQuestionsForm(forms.ModelForm):
        questions = forms.ModelMultipleChoiceField(
            Question.polymorphic.all(),
            required=True,
            help_text="Select questions to include on this questionnaire.  Field can be used to search available questions.",
            widget=MultipleSelectWithPop(attrs={"size": "11"}))

        class Meta:
            model = Engagement_Survey
            exclude = ["name", "description", "active"]


class CreateQuestionForm(forms.Form):
    type = forms.ChoiceField(
        choices=(("---", "-----"), ("text", "Text"), ("choice", "Choice")))
    order = forms.IntegerField(
        min_value=1,
        widget=forms.TextInput(attrs={"data-type": "both"}),
        help_text="The order the question will appear on the questionnaire")
    optional = forms.BooleanField(help_text="If selected, user doesn't have to answer this question",
                                  initial=False,
                                  required=False,
                                  widget=forms.CheckboxInput(attrs={"data-type": "both"}))
    text = forms.CharField(widget=forms.Textarea(attrs={"data-type": "text"}),
                           label="Question Text",
                           help_text="The actual question.")


class CreateTextQuestionForm(forms.Form):
    class Meta:
        model = TextQuestion
        exclude = ["order", "optional"]


class MultiWidgetBasic(forms.widgets.MultiWidget):
    def __init__(self, attrs=None):
        widgets = [forms.TextInput(attrs={"data-type": "choice"}),
                   forms.TextInput(attrs={"data-type": "choice"}),
                   forms.TextInput(attrs={"data-type": "choice"}),
                   forms.TextInput(attrs={"data-type": "choice"}),
                   forms.TextInput(attrs={"data-type": "choice"}),
                   forms.TextInput(attrs={"data-type": "choice"})]
        super().__init__(widgets, attrs)

    def decompress(self, value):
        if value:
            return pickle.loads(value)
        else:
            return [None, None, None, None, None, None]

    def format_output(self, rendered_widgets):
        return "<br/>".join(rendered_widgets)


class MultiExampleField(forms.fields.MultiValueField):
    widget = MultiWidgetBasic

    def __init__(self, *args, **kwargs):
        list_fields = [forms.fields.CharField(required=True),
                       forms.fields.CharField(required=True),
                       forms.fields.CharField(required=False),
                       forms.fields.CharField(required=False),
                       forms.fields.CharField(required=False),
                       forms.fields.CharField(required=False)]
        super().__init__(list_fields, *args, **kwargs)

    def compress(self, values):
        return pickle.dumps(values)


class CreateChoiceQuestionForm(forms.Form):
    multichoice = forms.BooleanField(required=False,
                                     initial=False,
                                     widget=forms.CheckboxInput(attrs={"data-type": "choice"}),
                                     help_text="Can more than one choice can be selected?")

    answer_choices = MultiExampleField(required=False, widget=MultiWidgetBasic(attrs={"data-type": "choice"}))

    class Meta:
        model = ChoiceQuestion
        exclude = ["order", "optional", "choices"]


class EditQuestionForm(forms.ModelForm):
    class Meta:
        model = Question
        exclude = []


class EditTextQuestionForm(EditQuestionForm):
    class Meta:
        model = TextQuestion
        exclude = []


class EditChoiceQuestionForm(EditQuestionForm):
    choices = forms.ModelMultipleChoiceField(
        Choice.objects.all(),
        required=True,
        help_text="Select choices to include on this question.  Field can be used to search available choices.",
        widget=MultipleSelectWithPop(attrs={"size": "11"}))

    class Meta:
        model = ChoiceQuestion
        exclude = []


class AddChoicesForm(forms.ModelForm):
    class Meta:
        model = Choice
        exclude = []


class AssignUserForm(forms.ModelForm):
    assignee = forms.CharField(required=False,
                                widget=forms.widgets.HiddenInput())

    def __init__(self, *args, **kwargs):
        assignee = None
        if "assignee" in kwargs:
            assignee = kwargs.pop("asignees")
        super().__init__(*args, **kwargs)
        if assignee is None:
            self.fields["assignee"] = forms.ModelChoiceField(queryset=get_authorized_users(Permissions.Engagement_View), empty_label="Not Assigned", required=False)
        else:
            self.fields["assignee"].initial = assignee

    class Meta:
        model = Answered_Survey
        exclude = ["engagement", "survey", "responder", "completed", "answered_on"]


class AddEngagementForm(forms.Form):
    product = forms.ModelChoiceField(
        queryset=Product.objects.none(),
        required=True,
        widget=forms.widgets.Select(),
        help_text="Select which product to attach Engagement")

    def __init__(self, *args, **kwargs):
        super().__init__(*args, **kwargs)
        self.fields["product"].queryset = get_authorized_products(Permissions.Engagement_Add)


class ConfigurationPermissionsForm(forms.Form):

    def __init__(self, *args, **kwargs):
        self.user = kwargs.pop("user", None)
        self.group = kwargs.pop("group", None)
        super().__init__(*args, **kwargs)

        self.permission_fields = get_configuration_permissions_fields()

        for permission_field in self.permission_fields:
            for codename in permission_field.codenames():
                self.fields[codename] = forms.BooleanField(required=False)
                if not get_current_user().has_perm("auth.change_permission"):
                    self.fields[codename].disabled = True

        permissions_list = Permission.objects.all()
        self.permissions = {}
        for permission in permissions_list:
            self.permissions[permission.codename] = permission

    def save(self):
        if get_current_user().is_superuser:
            for permission_field in self.permission_fields:
                for codename in permission_field.codenames():
                    self.set_permission(codename)

    def set_permission(self, codename):
        if self.cleaned_data[codename]:
            # Checkbox is set
            if self.user:
                self.user.user_permissions.add(self.permissions[codename])
            elif self.group:
                self.group.auth_group.permissions.add(self.permissions[codename])
            else:
                msg = "Neither user or group are set"
                raise Exception(msg)
        else:
            # Checkbox is unset
            if self.user:
                self.user.user_permissions.remove(self.permissions[codename])
            elif self.group:
                self.group.auth_group.permissions.remove(self.permissions[codename])
            else:
                msg = "Neither user or group are set"
                raise Exception(msg)<|MERGE_RESOLUTION|>--- conflicted
+++ resolved
@@ -2285,11 +2285,7 @@
     include_executive_summary = forms.ChoiceField(choices=yes_no, label="Executive Summary")
     include_table_of_contents = forms.ChoiceField(choices=yes_no, label="Table of Contents")
     include_disclaimer = forms.ChoiceField(choices=yes_no, label="Disclaimer")
-<<<<<<< HEAD
     report_type = forms.ChoiceField(choices=(('HTML', 'HTML'),))
-=======
-    report_type = forms.ChoiceField(choices=(("HTML", "HTML"), ("AsciiDoc", "AsciiDoc")))
->>>>>>> a62ea5d9
 
 
 class CustomReportOptionsForm(forms.Form):
@@ -2297,11 +2293,7 @@
     report_name = forms.CharField(required=False, max_length=100)
     include_finding_notes = forms.ChoiceField(required=False, choices=yes_no)
     include_finding_images = forms.ChoiceField(choices=yes_no, label="Finding Images")
-<<<<<<< HEAD
     report_type = forms.ChoiceField(choices=(('HTML', 'HTML'),))
-=======
-    report_type = forms.ChoiceField(choices=(("HTML", "HTML"), ("AsciiDoc", "AsciiDoc")))
->>>>>>> a62ea5d9
 
 
 class DeleteFindingForm(forms.ModelForm):
