--- conflicted
+++ resolved
@@ -319,17 +319,6 @@
     },
     "model": "dojo.test_type",
     "pk": 53
-<<<<<<< HEAD
-  },
-  {
-    "fields":{
-      "name": "Openscap Vulnerability Scan"
-    },
-    "model": "dojo.test_type",
-    "pk": 54
-  },
-  {
-=======
 	},
 	{
 		"fields":{
@@ -338,8 +327,7 @@
 		"model": "dojo.test_type",
 		"pk": 54
 	},
-	{
->>>>>>> 0d4b0690
+  {
     "fields": {
       "name": "Wapiti Scan"
     },
@@ -347,14 +335,6 @@
     "pk": 55
   },
   {
-<<<<<<< HEAD
-    "fields": {
-      "name": "IBM App Scan"
-    },
-    "model": "dojo.test_type",
-    "pk": 56
-  }
-=======
 		"fields": {
 			"name": "Immuniweb Scan"
 		},
@@ -368,6 +348,12 @@
     "model": "dojo.test_type",
     "pk": 57
 
-	}
->>>>>>> 0d4b0690
+	},
+  {
+    "fields": {
+      "name": "IBM App Scan"
+    },
+    "model": "dojo.test_type",
+    "pk": 58
+  }
 ]