[
  {
		"fields": {
			"name": "API Test"
		},
		"model": "dojo.test_type",
		"pk": 1
	},
	{
		"fields": {
			"name": "Static Check"
		},
		"model": "dojo.test_type",
		"pk": 2
	},
	{
		"fields": {
			"name": "Pen Test"
		},
		"model": "dojo.test_type",
		"pk": 3
	},
	{
		"fields": {
			"name": "Web Application Test"
		},
		"model": "dojo.test_type",
		"pk": 4
	},
	{
		"fields": {
			"name": "Security Research"
		},
		"model": "dojo.test_type",
		"pk": 5
	},
	{
		"fields": {
			"name": "Threat Modeling"
		},
		"model": "dojo.test_type",
		"pk": 6
	},
	{
		"fields": {
			"name": "Manual Code Review"
		},
		"model": "dojo.test_type",
		"pk": 7
	},




	{
		"fields": {
			"name": "Acunetix Scan"
		},
		"model": "dojo.test_type",
		"pk": 100
	},
	{
    "fields": {
      "name": "Anchore Engine Scan"
    },
    "model": "dojo.test_type",
    "pk": 101
	},
	{
		"fields": {
			"name": "AppSpider Scan"
		},
		"model": "dojo.test_type",
		"pk": 102
	},
	{
		"fields": {
			"name": "Arachni Scan"
		},
		"model": "dojo.test_type",
		"pk": 103
	},
	{
		"fields": {
			"name": "AWS Prowler Scanner"
		},
		"model": "dojo.test_type",
		"pk": 104
	},
	{
		"fields": {
			"name": "AWS Scout2 Scanner"
		},
		"model": "dojo.test_type",
		"pk": 105
	},
	{
		"fields": {
			"name": "Bandit Scan"
		},
		"model": "dojo.test_type",
		"pk": 106
	},
	{
		"fields": {
		"name": "Blackduck Hub Scan"
		},
		"model": "dojo.test_type",
		"pk": 107
	},
	{
		"fields": {
			"name": "Brakeman Scan"
		},
		"model": "dojo.test_type",
		"pk": 108
	},
	{
		"fields": {
		"name": "Bundler-Audit Scan"
		},
		"model": "dojo.test_type",
		"pk": 109
	},
	{
		"fields": {
			"name": "Burp Scan"
		},
		"model": "dojo.test_type",
		"pk": 110
	},
	{
		"fields": {
			"name": "Checkmarx Scan"
		},
		"model": "dojo.test_type",
		"pk": 111
	},
	{
		"fields": {
			"name": "Clair Scan"
		},
		"model": "dojo.test_type",
		"pk": 112
	},
	{
		"fields": {
			"name": "Clair Klar Scan"
		},
		"model": "dojo.test_type",
		"pk": 113
	},
	{
		"fields": {
    		"name": "Cobalt.io Scan"
    	},
    	"model": "dojo.test_type",
    	"pk": 114
	},
	{
		"fields": {
			"name": "Contrast Scan"
		},
		"model":"dojo.test_type",
		"pk": 115
	},
	{
		"fields": {
			"name": "Crashtest Security Scan"
		},
		"model": "dojo.test_type",
		"pk": 116
	},
	{
		"fields": {
			"name": "DawnScanner Scan"
		},
		"model": "dojo.test_type",
		"pk": 117
	},
	{
		"fields": {
			"name": "Dependency Check Scan"
		},
		"model": "dojo.test_type",
		"pk": 118
	},
	{
		"fields": {
			"name": "Fortify"
		},
		"model": "dojo.test_type",
		"pk": 119
	},
	{
		"fields": {
			"name": "Generic Findings Import"
		},
		"model": "dojo.test_type",
		"pk": 120
	},
	{
		"fields": {
			"name": "Gosec Scanner"
		},
		"model": "dojo.test_type",
		"pk": 121
  	},
  	{
    	"fields": {
      		"name": "IBM AppScan DAST"
    },
    	"model": "dojo.test_type",
    	"pk": 122
  	},
	{
		"fields": {
			"name": "Immuniweb Scan"
	},
		"model": "dojo.test_type",
		"pk": 123
	},
	{
    	"fields": {
      		"name": "Kiuwan Scan"
    },
    	"model": "dojo.test_type",
    	"pk": 124
  	},
  	{
    	"fields": {
      		"name": "Microfocus Webinspect Scan"
    },
    	"model":"dojo.test_type",
    	"pk": 125
  	},
  	{
    	"fields": {
      		"name": "MobSF Scanner"
    },
    	"model":"dojo.test_type",
    	"pk": 126
  	},
	{
		"fields": {
      		"name": "Mozilla Observatory Scan"
    },
    	"model": "dojo.test_type",
    	"pk": 127
	},
	{
		"fields": {
			"name": "Nessus Scan"
		},
		"model": "dojo.test_type",
		"pk": 128
	},
	{
    	"fields": {
      		"name": "Netsparker Scan"
    },
    	"model": "dojo.test_type",
    	"pk": 129
	},
	{
		"fields": {
			"name": "Nexpose Scan"
		},
		"model": "dojo.test_type",
		"pk": 130
	},
	{
		"fields": {
			"name": "Nikto Scan"
		},
		"model": "dojo.test_type",
		"pk": 131
	},
	{
		"fields": {
			"name": "Nmap Scan"
		},
		"model": "dojo.test_type",
		"pk": 132
	},
	{
		"fields": {
			"name": "NPM Audit Scan"
		},
		"model": "dojo.test_type",
		"pk": 133
	},
	{
		"fields": {
			"name": "Node Security Platform Scan"
		},
		"model": "dojo.test_type",
		"pk": 134
	},
	{
		"fields":{
			"name": "Openscap Vulnerability Scan"
		},
		"model": "dojo.test_type",
		"pk": 135
	},
	{
		"fields": {
			"name": "OpenVAS CSV"
		},
		"model": "dojo.test_type",
		"pk": 136
	},
	{
		"fields": {
      		"name": "PHP Security Audit v2"
    	},
    	"model": "dojo.test_type",
    	"pk": 137
	},
	{
		"fields": {
      		"name": "PHP Symfony Security Checker"
    	},
    	"model": "dojo.test_type",
    	"pk": 138
	},
	{
		"fields": {
			"name": "Qualys Scan"
		},
		"model": "dojo.test_type",
		"pk": 139
	},
	{
		"fields": {
			"name": "Qualys Webapp Scan"
		},
		"model": "dojo.test_type",
		"pk": 140
	},
	{
		"fields": {
			"name": "Retire.js Scan"
		},
		"model": "dojo.test_type",
		"pk": 141
	},
	{
		"fields": {
					"name": "Safety Scan"
		},
		"model": "dojo.test_type",
		"pk": 142
	},
	{
		"fields": {
			"name": "SKF Scan"
		},
		"model": "dojo.test_type",
		"pk": 143
	},
	{
		"fields": {
			"name": "Snyk Scan"
		},
		"model": "dojo.test_type",
		"pk": 144
	},
	{
    	"fields": {
      		"name": "Sonatype Application Scan"
    	},
    	"model": "dojo.test_type",
    	"pk": 145
	},
	{
		"fields": {
			"name": "SSL Labs Scan"
		},
		"model": "dojo.test_type",
		"pk": 146
	},
  {
		"fields": {
			"name": "Sslscan"
		},
		"model": "dojo.test_type",
		"pk": 147
	},
	{
		"fields": {
			"name": "SonarQube"
		},
		"model": "dojo.test_type",
		"pk": 148
	},
	{
		"fields": {
			"name": "SpotBugs"
		},
		"model": "dojo.test_type",
		"pk": 149
	},
	{
		"fields": {
			"name": "Trufflehog"
		},
		"model": "dojo.test_type",
		"pk": 150
	},
	{
		"fields": {
			"name": "Trustwave"
		},
		"model": "dojo.test_type",
		"pk": 151
	},
	{
    "fields": {
    		"name": "Twistlock Image Scan"
    },
    "model": "dojo.test_type",
    "pk": 152
	},
	{
		 "fields": {
		     "name": "VCG Scan"
		},
		"model": "dojo.test_type",
		"pk": 153
	},
	{
		"fields": {
		    "name": "Veracode Scan"
		},
		"model": "dojo.test_type",
		"pk": 154
	},
  {
  	"fields": {
    		"name": "Wapiti Scan"
  	},
  	"model": "dojo.test_type",
  	"pk": 155
  },
  {
	   "fields": {
		     "name": "Wpscan"
	   },
		"model": "dojo.test_type",
		"pk": 156
	},
  {
		"fields": {
     	  "name": "Whitesource Scan"
    },
    "model": "dojo.test_type",
	  "pk": 157
  },
	{
	   "fields": {
	      "name": "ZAP Scan"
		},
		"model": "dojo.test_type",
		"pk": 158
	},
    {
		"fields": {
			"name": "Sslyze Scan"
		},
		"model": "dojo.test_type",
		"pk": 159
	},
	{
		"fields": {
			"name": "Testssl Scan"
		},
		"model": "dojo.test_type",
		"pk": 160
	},
	{
	   "fields": {
	      "name": "JFrog Xray Scan"
		},
		"model": "dojo.test_type",
		"pk": 161
	},
	{
		"fields": {
      		"name": "Hadolint Dockerfile check"
    	},
    	"model": "dojo.test_type",
    	"pk": 162
	},
	{
		"fields": {
			"name": "Aqua Scan"
		},
		"model": "dojo.test_type",
		"pk": 163
	},
	{
		"fields": {
			"name": "Dependency Track Finding Packaging Format (FPF) Export"
		},
		"model": "dojo.test_type",
		"pk": 164

	},
<<<<<<< HEAD
	{
		"fields": {
			"name": "Xanitizer Scan"
		},
		"model": "dojo.test_type",
		"pk": 165
	}
=======
    {
        "fields": {
            "name": "Trivy Scan"
        },
        "model": "dojo.test_type",
        "pk": 165
    }
>>>>>>> 65a2446a
]<|MERGE_RESOLUTION|>--- conflicted
+++ resolved
@@ -508,21 +508,17 @@
 		"pk": 164
 
 	},
-<<<<<<< HEAD
-	{
+  {
+      "fields": {
+          "name": "Trivy Scan"
+      },
+      "model": "dojo.test_type",
+      "pk": 165
+  },
+  {
 		"fields": {
 			"name": "Xanitizer Scan"
 		},
 		"model": "dojo.test_type",
-		"pk": 165
+		"pk": 166
 	}
-=======
-    {
-        "fields": {
-            "name": "Trivy Scan"
-        },
-        "model": "dojo.test_type",
-        "pk": 165
-    }
->>>>>>> 65a2446a
-]