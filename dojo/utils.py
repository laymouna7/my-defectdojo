--- conflicted
+++ resolved
@@ -17,12 +17,7 @@
 from django.template.defaultfilters import pluralize
 from pytz import timezone
 from jira import JIRA
-from dojo.models import Finding, Scan, Test, Engagement, Stub_Finding, Finding_Template, Report, \
-<<<<<<< HEAD
-    Product, JIRA_PKey, JIRA_Issue, Dojo_User, FindingImage
-=======
-    Product, JIRA_PKey, JIRA_Issue, Dojo_User, User, Notes
->>>>>>> d0b450ea
+from dojo.models import Finding, Scan, Test, Engagement, Stub_Finding, Finding_Template, Report, Product, JIRA_PKey, JIRA_Issue, Dojo_User, User, Notes, FindingImage
 
 localtz = timezone(settings.TIME_ZONE)
 
@@ -606,11 +601,11 @@
     start = now - timedelta(days=7)
     dojo_user = Dojo_User.objects.get(id=user.id)
     alerts = []
-    
+
     #atmentions in notes
     atmentions=Notes.objects.filter(date__range=[start, now],
-    entry__icontains='@'+user.username)   
-    
+    entry__icontains='@'+user.username)
+
     #show a single alert per finding/test for any finding where
     #user was @mentioned in notes AND hasn't afterwards responded
     findings_with_atmention=set([Finding.objects.get(notes=note)
@@ -625,7 +620,7 @@
                            'Posted ' + latest_mention.date.strftime("%b. %d, %Y"),
                            'file-text-o',
                            reverse('view_finding', args=(f.id,))])
-               
+
     tests_with_atmention=set([Test.objects.get(notes=note)
                     for note in atmentions if Test.objects.filter(notes=note).exists()])
     for t in tests_with_atmention:
@@ -638,8 +633,8 @@
                        'Posted ' + latest_mention.date.strftime("%b. %d, %Y"),
                        'file-text-o',
                        reverse('view_test', args=(t.id,))])
-    
-    
+
+
     # findings under review
     under_review = Finding.objects.filter(under_review=True, reviewers__in=[dojo_user])
 
@@ -934,7 +929,7 @@
 
 def process_notifications(request, note, parent_url, parent_title):
     regex = re.compile(r'(?:\A|\s)@(\w+)\b')
-    usernames_to_check = set([un.lower() for un in regex.findall(note.entry)])  
+    usernames_to_check = set([un.lower() for un in regex.findall(note.entry)])
     users_to_notify=[User.objects.filter(username=username).get()
                    for username in usernames_to_check if User.objects.filter(is_active=True, username=username).exists()] #is_staff also?
     user_posting=request.user
