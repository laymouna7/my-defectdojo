import re
import binascii
import os
import hashlib
import json
import io
from cryptography.hazmat.primitives.ciphers import Cipher, algorithms, modes
from cryptography.hazmat.backends import default_backend
from calendar import monthrange
from datetime import date, datetime
from math import pi, sqrt
import vobject
import requests
from dateutil.relativedelta import relativedelta, MO, SU
from django.conf import settings
from django.core.mail import send_mail
from django.core.paginator import Paginator
from django.urls import get_resolver, reverse
from django.db.models import Q, Sum, Case, When, IntegerField, Value, Count
from django.template.defaultfilters import pluralize
from django.template.loader import render_to_string
from django.utils import timezone
from jira import JIRA
from jira.exceptions import JIRAError
from django.dispatch import receiver
from dojo.signals import dedupe_signal
from django.db.models.signals import post_save
import calendar as tcalendar
from dojo.github import add_external_issue_github, update_external_issue_github, close_external_issue_github, reopen_external_issue_github
from dojo.models import Finding, Engagement, Finding_Template, Product, JIRA_PKey, JIRA_Issue,\
    Dojo_User, User, System_Settings, Notifications, Endpoint, Benchmark_Type, \
    Language_Type, Languages, Rule, Test_Type
from asteval import Interpreter
from requests.auth import HTTPBasicAuth
from dojo.notifications.helper import create_notification
import logging
import itertools
from django.contrib import messages
from django.http import HttpResponseRedirect


logger = logging.getLogger(__name__)
deduplicationLogger = logging.getLogger("dojo.specific-loggers.deduplication")


"""
Helper functions for DefectDojo
"""


def sync_false_history(new_finding, *args, **kwargs):
    if new_finding.endpoints.count() == 0:
        eng_findings_cwe = Finding.objects.filter(
            test__engagement__product=new_finding.test.engagement.product,
            cwe=new_finding.cwe,
            test__test_type=new_finding.test.test_type,
            false_p=True, hash_code=new_finding.hash_code).exclude(id=new_finding.id).exclude(cwe=None)
        eng_findings_title = Finding.objects.filter(
            test__engagement__product=new_finding.test.engagement.product,
            title=new_finding.title,
            test__test_type=new_finding.test.test_type,
            false_p=True, hash_code=new_finding.hash_code).exclude(id=new_finding.id)
        total_findings = eng_findings_cwe | eng_findings_title
    else:
        eng_findings_cwe = Finding.objects.filter(
            test__engagement__product=new_finding.test.engagement.product,
            cwe=new_finding.cwe,
            test__test_type=new_finding.test.test_type,
            false_p=True).exclude(id=new_finding.id).exclude(cwe=None).exclude(endpoints=None)
        eng_findings_title = Finding.objects.filter(
            test__engagement__product=new_finding.test.engagement.product,
            title=new_finding.title,
            test__test_type=new_finding.test.test_type,
            false_p=True).exclude(id=new_finding.id).exclude(endpoints=None)
    total_findings = eng_findings_cwe | eng_findings_title
    if total_findings.count() > 0:
        new_finding.false_p = True
        new_finding.active = False
        new_finding.verified = True
        super(Finding, new_finding).save(*args, **kwargs)


# true if both findings are on an engagement that have a different "deduplication on engagement" configuration
def is_deduplication_on_engagement_mismatch(new_finding, to_duplicate_finding):
    return not new_finding.test.engagement.deduplication_on_engagement and to_duplicate_finding.test.engagement.deduplication_on_engagement


@receiver(dedupe_signal, sender=Finding)
def sync_dedupe(sender, *args, **kwargs):
    try:
        enabled = System_Settings.objects.get().enable_deduplication
    except System_Settings.DoesNotExist:
        enabled = False
    if enabled:
        new_finding = kwargs['new_finding']
        deduplicationLogger.debug('sync_dedupe for: ' + str(new_finding.id) +
                    ":" + str(new_finding.title))
        if hasattr(settings, 'DEDUPLICATION_ALGORITHM_PER_PARSER'):
            scan_type = new_finding.test.test_type.name
            deduplicationLogger.debug('scan_type for this finding is :' + scan_type)
            # Default algorithm
            deduplicationAlgorithm = settings.DEDUPE_ALGO_LEGACY
            # Check for an override for this scan_type in the deduplication configuration
            if (scan_type in settings.DEDUPLICATION_ALGORITHM_PER_PARSER):
                deduplicationAlgorithm = settings.DEDUPLICATION_ALGORITHM_PER_PARSER[scan_type]
            deduplicationLogger.debug('deduplication algorithm: ' + deduplicationAlgorithm)
            if(deduplicationAlgorithm == settings.DEDUPE_ALGO_UNIQUE_ID_FROM_TOOL):
                deduplicate_unique_id_from_tool(new_finding)
            elif(deduplicationAlgorithm == settings.DEDUPE_ALGO_HASH_CODE):
                deduplicate_hash_code(new_finding)
            elif(deduplicationAlgorithm == settings.DEDUPE_ALGO_UNIQUE_ID_FROM_TOOL_OR_HASH_CODE):
                deduplicate_uid_or_hash_code(new_finding)
            else:
                deduplicate_legacy(new_finding)
        else:
            deduplicationLogger.debug("no configuration per parser found; using legacy algorithm")
            deduplicate_legacy(new_finding)
    else:
        deduplicationLogger.debug("skipping dedupe because it's disabled in system settings get()")


def deduplicate_legacy(new_finding):
    # ---------------------------------------------------------
    # 1) Collects all the findings that have the same:
    #      (title  and static_finding and dynamic_finding)
    #      or (CWE and static_finding and dynamic_finding)
    #    as the new one
    #    (this is "cond1")
    # ---------------------------------------------------------
    if new_finding.test.engagement.deduplication_on_engagement:
        eng_findings_cwe = Finding.objects.filter(
            test__engagement=new_finding.test.engagement,
            cwe=new_finding.cwe).exclude(id=new_finding.id).exclude(cwe=0).exclude(duplicate=True)
        eng_findings_title = Finding.objects.filter(
            test__engagement=new_finding.test.engagement,
            title=new_finding.title).exclude(id=new_finding.id).exclude(duplicate=True)
    else:
        eng_findings_cwe = Finding.objects.filter(
            test__engagement__product=new_finding.test.engagement.product,
            cwe=new_finding.cwe).exclude(id=new_finding.id).exclude(cwe=0).exclude(duplicate=True)
        eng_findings_title = Finding.objects.filter(
            test__engagement__product=new_finding.test.engagement.product,
            title=new_finding.title).exclude(id=new_finding.id).exclude(duplicate=True)

    total_findings = eng_findings_cwe | eng_findings_title
    deduplicationLogger.debug("Found " +
        str(len(eng_findings_cwe)) + " findings with same cwe, " +
        str(len(eng_findings_title)) + " findings with same title: " +
        str(len(total_findings)) + " findings with either same title or same cwe")

    # total_findings = total_findings.order_by('date')
    for find in total_findings:
        flag_endpoints = False
        flag_line_path = False
        flag_hash = False
        if is_deduplication_on_engagement_mismatch(new_finding, find):
            deduplicationLogger.debug(
                'deduplication_on_engagement_mismatch, skipping dedupe.')
            continue
        # ---------------------------------------------------------
        # 2) If existing and new findings have endpoints: compare them all
        #    Else look at line+file_path
        #    (if new finding is not static, do not deduplicate)
        # ---------------------------------------------------------
        if find.endpoints.count() != 0 and new_finding.endpoints.count() != 0:
            list1 = [e.host_with_port for e in new_finding.endpoints.all()]
            list2 = [e.host_with_port for e in find.endpoints.all()]
            if all(x in list1 for x in list2):
                flag_endpoints = True
        elif new_finding.static_finding and len(new_finding.file_path) > 0:
            if str(find.line) == str(new_finding.line) and find.file_path == new_finding.file_path:
                flag_line_path = True
            else:
                deduplicationLogger.debug("no endpoints on one of the findings and file_path doesn't match")
        else:
            deduplicationLogger.debug("no endpoints on one of the findings and the new finding is either dynamic or doesn't have a file_path; Deduplication will not occur")
        if find.hash_code == new_finding.hash_code:
            flag_hash = True
        deduplicationLogger.debug(
            'deduplication flags for new finding ' + str(new_finding.id) + ' and existing finding ' + str(find.id) +
            ' flag_endpoints: ' + str(flag_endpoints) + ' flag_line_path:' + str(flag_line_path) + ' flag_hash:' + str(flag_hash))
        # ---------------------------------------------------------
        # 3) Findings are duplicate if (cond1 is true) and they have the same:
        #    hash
        #    and (endpoints or (line and file_path)
        # ---------------------------------------------------------
        if ((flag_endpoints or flag_line_path) and flag_hash):
            try:
                set_duplicate(new_finding, find)
            except Exception as e:
                deduplicationLogger.debug(str(e))
                continue

            break


def deduplicate_unique_id_from_tool(new_finding):
    if new_finding.test.engagement.deduplication_on_engagement:
        existing_findings = Finding.objects.filter(
            test__engagement=new_finding.test.engagement,
            unique_id_from_tool=new_finding.unique_id_from_tool).exclude(
                id=new_finding.id).exclude(
                    unique_id_from_tool=None).exclude(
                        duplicate=True)
    else:
        existing_findings = Finding.objects.filter(
            test__engagement__product=new_finding.test.engagement.product,
            # the unique_id_from_tool is unique for a given tool: do not compare with other tools
            test__test_type=new_finding.test.test_type,
            unique_id_from_tool=new_finding.unique_id_from_tool).exclude(
                id=new_finding.id).exclude(
                    unique_id_from_tool=None).exclude(
                        duplicate=True)
    deduplicationLogger.debug("Found " +
        str(len(existing_findings)) + " findings with same unique_id_from_tool")
    for find in existing_findings:
        if is_deduplication_on_engagement_mismatch(new_finding, find):
            deduplicationLogger.debug(
                'deduplication_on_engagement_mismatch, skipping dedupe.')
            continue
        try:
            set_duplicate(new_finding, find)
        except Exception as e:
            deduplicationLogger.debug(str(e))
            continue
        break


def deduplicate_hash_code(new_finding):
    if new_finding.test.engagement.deduplication_on_engagement:
        existing_findings = Finding.objects.filter(
            test__engagement=new_finding.test.engagement,
            hash_code=new_finding.hash_code).exclude(
                id=new_finding.id).exclude(
                    hash_code=None).exclude(
                        duplicate=True)
    else:
        existing_findings = Finding.objects.filter(
            test__engagement__product=new_finding.test.engagement.product,
            hash_code=new_finding.hash_code).exclude(
                id=new_finding.id).exclude(
                    hash_code=None).exclude(
                        duplicate=True)
    deduplicationLogger.debug("Found " +
        str(len(existing_findings)) + " findings with same hash_code")
    for find in existing_findings:
        if is_deduplication_on_engagement_mismatch(new_finding, find):
            deduplicationLogger.debug(
                'deduplication_on_engagement_mismatch, skipping dedupe.')
            continue
        try:
            set_duplicate(new_finding, find)
        except Exception as e:
            deduplicationLogger.debug(str(e))
            continue
        break


def deduplicate_uid_or_hash_code(new_finding):
    if new_finding.test.engagement.deduplication_on_engagement:
        existing_findings = Finding.objects.filter(
            Q(hash_code=new_finding.hash_code) |
            (Q(unique_id_from_tool=new_finding.unique_id_from_tool) & Q(test__test_type=new_finding.test.test_type)),
            test__engagement=new_finding.test.engagement).exclude(
                id=new_finding.id).exclude(
                    hash_code=None).exclude(
                        duplicate=True)
    else:
        existing_findings = Finding.objects.filter(
            Q(hash_code=new_finding.hash_code) |
            (Q(unique_id_from_tool=new_finding.unique_id_from_tool) & Q(test__test_type=new_finding.test.test_type)),
            test__engagement__product=new_finding.test.engagement.product).exclude(
                id=new_finding.id).exclude(
                    hash_code=None).exclude(
                        duplicate=True)
    deduplicationLogger.debug("Found " +
        str(len(existing_findings)) + " findings with either the same unique_id_from_tool or hash_code")
    for find in existing_findings:
        if is_deduplication_on_engagement_mismatch(new_finding, find):
            deduplicationLogger.debug(
                'deduplication_on_engagement_mismatch, skipping dedupe.')
            continue
        try:
            set_duplicate(new_finding, find)
        except Exception as e:
            deduplicationLogger.debug(str(e))
            continue
        break


def set_duplicate(new_finding, existing_finding):
    if existing_finding.duplicate:
        raise Exception("Existing finding is a duplicate")
    if existing_finding.id == new_finding.id:
        raise Exception("Can not add duplicate to itself")
    deduplicationLogger.debug('New finding ' + str(new_finding.id) + ' is a duplicate of existing finding ' + str(existing_finding.id))
    if (existing_finding.is_Mitigated or existing_finding.mitigated) and new_finding.active and not new_finding.is_Mitigated:
        existing_finding.mitigated = new_finding.mitigated
        existing_finding.is_Mitigated = new_finding.is_Mitigated
        existing_finding.active = new_finding.active
        existing_finding.verified = new_finding.verified
        existing_finding.notes.create(author=existing_finding.reporter,
                                      entry="This finding has been automatically re-openend as it was found in recent scans.")
        existing_finding.save()
    new_finding.duplicate = True
    new_finding.active = False
    new_finding.verified = False
    new_finding.duplicate_finding = existing_finding
    for find in new_finding.original_finding.all():
        new_finding.original_finding.remove(find)
        set_duplicate(find, existing_finding)
    existing_finding.found_by.add(new_finding.test.test_type)
    super(Finding, new_finding).save()
    super(Finding, existing_finding).save()


def removeLoop(finding_id, counter):
    # get latest status
    finding = Finding.objects.get(id=finding_id)
    real_original = finding.duplicate_finding

    if not real_original or real_original is None:
        return

    if finding_id == real_original.id:
        finding.duplicate_finding = None
        super(Finding, finding).save()
        return

    # Only modify the findings if the original ID is lower to get the oldest finding as original
    if (real_original.id > finding_id) and (real_original.duplicate_finding is not None):
        tmp = finding_id
        finding_id = real_original.id
        real_original = Finding.objects.get(id=tmp)
        finding = Finding.objects.get(id=finding_id)

    if real_original in finding.original_finding.all():
        # remove the original from the duplicate list if it is there
        finding.original_finding.remove(real_original)
        super(Finding, finding).save()
    if counter <= 0:
        # Maximum recursion depth as safety method to circumvent recursion here
        return
    for f in finding.original_finding.all():
        # for all duplicates set the original as their original, get rid of self in between
        f.duplicate_finding = real_original
        super(Finding, f).save()
        super(Finding, real_original).save()
        removeLoop(f.id, counter - 1)


def fix_loop_duplicates():
    candidates = Finding.objects.filter(duplicate_finding__isnull=False, original_finding__isnull=False).all().order_by("-id")
    deduplicationLogger.info("Identified %d Findings with Loops" % len(candidates))
    for find_id in candidates.values_list('id', flat=True):
        removeLoop(find_id, 5)

    new_originals = Finding.objects.filter(duplicate_finding__isnull=True, duplicate=True)
    for f in new_originals:
        deduplicationLogger.info("New Original: %d " % f.id)
        f.duplicate = False
        super(Finding, f).save()

    loop_count = Finding.objects.filter(duplicate_finding__isnull=False, original_finding__isnull=False).count()
    deduplicationLogger.info("%d Finding found with Loops" % loop_count)


def rename_whitesource_finding():
    whitesource_id = Test_Type.objects.get(name="Whitesource Scan").id
    findings = Finding.objects.filter(found_by=whitesource_id)
    findings = findings.order_by('-pk')
    logger.info("######## Updating Hashcodes - deduplication is done in background using django signals upon finding save ########")
    for finding in findings:
        logger.info("Updating Whitesource Finding with id: %d" % finding.id)
        lib_name_begin = re.search('\\*\\*Library Filename\\*\\* : ', finding.description).span(0)[1]
        lib_name_end = re.search('\\*\\*Library Description\\*\\*', finding.description).span(0)[0]
        lib_name = finding.description[lib_name_begin:lib_name_end - 1]
        if finding.cve is None:
            finding.title = "CVE-None | " + lib_name
        else:
            finding.title = finding.cve + " | " + lib_name
        if not finding.cwe:
            logger.debug('Set cwe for finding %d to 1035 if not an cwe Number is set' % finding.id)
            finding.cwe = 1035
        finding.title = finding.title.rstrip()  # delete \n at the end of the title
        from titlecase import titlecase
        finding.title = titlecase(finding.title)
        finding.hash_code = finding.compute_hash_code()
        finding.save()


def sync_rules(new_finding, *args, **kwargs):
    rules = Rule.objects.filter(applies_to='Finding', parent_rule=None)
    for rule in rules:
        child_val = True
        child_list = [val for val in rule.child_rules.all()]
        while (len(child_list) != 0):
            child_val = child_val and child_rule(child_list.pop(), new_finding)
        if child_val:
            if rule.operator == 'Matches':
                if getattr(new_finding, rule.match_field) == rule.match_text:
                    if rule.application == 'Append':
                        set_attribute_rule(new_finding, rule, (getattr(
                            new_finding, rule.applied_field) + rule.text))
                    else:
                        set_attribute_rule(new_finding, rule, rule.text)
                        new_finding.save(dedupe_option=False,
                                         rules_option=False)
            else:
                if rule.match_text in getattr(new_finding, rule.match_field):
                    if rule.application == 'Append':
                        set_attribute_rule(new_finding, rule, (getattr(
                            new_finding, rule.applied_field) + rule.text))
                    else:
                        set_attribute_rule(new_finding, rule, rule.text)
                        new_finding.save(dedupe_option=False,
                                         rules_option=False)


def set_attribute_rule(new_finding, rule, value):
    if rule.text == "True":
        setattr(new_finding, rule.applied_field, True)
    elif rule.text == "False":
        setattr(new_finding, rule.applied_field, False)
    else:
        setattr(new_finding, rule.applied_field, value)


def child_rule(rule, new_finding):
    if rule.operator == 'Matches':
        if getattr(new_finding, rule.match_field) == rule.match_text:
            return True
        else:
            return False
    else:
        if rule.match_text in getattr(new_finding, rule.match_field):
            return True
        else:
            return False


def count_findings(findings):
    product_count = {}
    finding_count = {'low': 0, 'med': 0, 'high': 0, 'crit': 0}
    for f in findings:
        product = f.test.engagement.product
        if product in product_count:
            product_count[product][4] += 1
            if f.severity == 'Low':
                product_count[product][3] += 1
                finding_count['low'] += 1
            if f.severity == 'Medium':
                product_count[product][2] += 1
                finding_count['med'] += 1
            if f.severity == 'High':
                product_count[product][1] += 1
                finding_count['high'] += 1
            if f.severity == 'Critical':
                product_count[product][0] += 1
                finding_count['crit'] += 1
        else:
            product_count[product] = [0, 0, 0, 0, 0]
            product_count[product][4] += 1
            if f.severity == 'Low':
                product_count[product][3] += 1
                finding_count['low'] += 1
            if f.severity == 'Medium':
                product_count[product][2] += 1
                finding_count['med'] += 1
            if f.severity == 'High':
                product_count[product][1] += 1
                finding_count['high'] += 1
            if f.severity == 'Critical':
                product_count[product][0] += 1
                finding_count['crit'] += 1
    return product_count, finding_count


def findings_this_period(findings, period_type, stuff, o_stuff, a_stuff):
    # periodType: 0 - weeks
    # 1 - months
    now = timezone.now()
    for i in range(6):
        counts = []
        # Weeks start on Monday
        if period_type == 0:
            curr = now - relativedelta(weeks=i)
            start_of_period = curr - relativedelta(
                weeks=1, weekday=0, hour=0, minute=0, second=0)
            end_of_period = curr + relativedelta(
                weeks=0, weekday=0, hour=0, minute=0, second=0)
        else:
            curr = now - relativedelta(months=i)
            start_of_period = curr - relativedelta(
                day=1, hour=0, minute=0, second=0)
            end_of_period = curr + relativedelta(
                day=31, hour=23, minute=59, second=59)

        o_count = {
            'closed': 0,
            'zero': 0,
            'one': 0,
            'two': 0,
            'three': 0,
            'total': 0
        }
        a_count = {
            'closed': 0,
            'zero': 0,
            'one': 0,
            'two': 0,
            'three': 0,
            'total': 0
        }
        for f in findings:
            if f.mitigated is not None and end_of_period >= f.mitigated >= start_of_period:
                o_count['closed'] += 1
            elif f.mitigated is not None and f.mitigated > end_of_period and f.date <= end_of_period.date(
            ):
                if f.severity == 'Critical':
                    o_count['zero'] += 1
                elif f.severity == 'High':
                    o_count['one'] += 1
                elif f.severity == 'Medium':
                    o_count['two'] += 1
                elif f.severity == 'Low':
                    o_count['three'] += 1
            elif f.mitigated is None and f.date <= end_of_period.date():
                if f.severity == 'Critical':
                    o_count['zero'] += 1
                elif f.severity == 'High':
                    o_count['one'] += 1
                elif f.severity == 'Medium':
                    o_count['two'] += 1
                elif f.severity == 'Low':
                    o_count['three'] += 1
            elif f.mitigated is None and f.date <= end_of_period.date():
                if f.severity == 'Critical':
                    a_count['zero'] += 1
                elif f.severity == 'High':
                    a_count['one'] += 1
                elif f.severity == 'Medium':
                    a_count['two'] += 1
                elif f.severity == 'Low':
                    a_count['three'] += 1

        total = sum(o_count.values()) - o_count['closed']
        if period_type == 0:
            counts.append(
                start_of_period.strftime("%b %d") + " - " +
                end_of_period.strftime("%b %d"))
        else:
            counts.append(start_of_period.strftime("%b %Y"))
        counts.append(o_count['zero'])
        counts.append(o_count['one'])
        counts.append(o_count['two'])
        counts.append(o_count['three'])
        counts.append(total)
        counts.append(o_count['closed'])

        stuff.append(counts)
        o_stuff.append(counts[:-1])

        a_counts = []
        a_total = sum(a_count.values())
        if period_type == 0:
            a_counts.append(
                start_of_period.strftime("%b %d") + " - " +
                end_of_period.strftime("%b %d"))
        else:
            a_counts.append(start_of_period.strftime("%b %Y"))
        a_counts.append(a_count['zero'])
        a_counts.append(a_count['one'])
        a_counts.append(a_count['two'])
        a_counts.append(a_count['three'])
        a_counts.append(a_total)
        a_stuff.append(a_counts)


def add_breadcrumb(parent=None,
                   title=None,
                   top_level=True,
                   url=None,
                   request=None,
                   clear=False):
    title_done = False
    if clear:
        request.session['dojo_breadcrumbs'] = None
        return
    else:
        crumbs = request.session.get('dojo_breadcrumbs', None)

    if top_level or crumbs is None:
        crumbs = [
            {
                'title': 'Home',
                'url': reverse('home')
            },
        ]
        if parent is not None and getattr(parent, "get_breadcrumbs", None):
            crumbs += parent.get_breadcrumbs()
        else:
            title_done = True
            crumbs += [{
                'title': title,
                'url': request.get_full_path() if url is None else url
            }]
    else:
        resolver = get_resolver(None).resolve
        if parent is not None and getattr(parent, "get_breadcrumbs", None):
            obj_crumbs = parent.get_breadcrumbs()
            if title is not None:
                obj_crumbs += [{
                    'title':
                    title,
                    'url':
                    request.get_full_path() if url is None else url
                }]
        else:
            title_done = True
            obj_crumbs = [{
                'title':
                title,
                'url':
                request.get_full_path() if url is None else url
            }]

        for crumb in crumbs:
            crumb_to_resolve = crumb['url'] if '?' not in crumb[
                'url'] else crumb['url'][:crumb['url'].index('?')]
            crumb_view = resolver(crumb_to_resolve)
            for obj_crumb in obj_crumbs:
                obj_crumb_to_resolve = obj_crumb[
                    'url'] if '?' not in obj_crumb['url'] else obj_crumb[
                        'url'][:obj_crumb['url'].index('?')]
                obj_crumb_view = resolver(obj_crumb_to_resolve)

                if crumb_view.view_name == obj_crumb_view.view_name:
                    if crumb_view.kwargs == obj_crumb_view.kwargs:
                        if len(obj_crumbs) == 1 and crumb in crumbs:
                            crumbs = crumbs[:crumbs.index(crumb)]
                        else:
                            obj_crumbs.remove(obj_crumb)
                    else:
                        if crumb in crumbs:
                            crumbs = crumbs[:crumbs.index(crumb)]

        crumbs += obj_crumbs

    request.session['dojo_breadcrumbs'] = crumbs


def get_punchcard_data(findings, start_date, weeks):
    # use try catch to make sure any teething bugs in the bunchcard don't break the dashboard
    try:
        # gather findings over past half year, make sure to start on a sunday
        first_sunday = start_date - relativedelta(weekday=SU(-1))
        last_sunday = start_date + relativedelta(weeks=weeks)

        # reminder: The first week of a year is the one that contains the year’s first Thursday
        # so we could have for 29/12/2019: week=1 and year=2019 :-D. So using week number from db is not practical

        severities_by_day = findings.filter(created__date__gte=first_sunday).filter(created__date__lt=last_sunday) \
                                    .values('created__date') \
                                    .annotate(count=Count('id')) \
                                    .order_by('created__date')

        # return empty stuff if no findings to be statted
        if severities_by_day.count() <= 0:
            return None, None

        # day of the week numbers:
        # javascript  database python
        # sun 6         1       6
        # mon 5         2       0
        # tue 4         3       1
        # wed 3         4       2
        # thu 2         5       3
        # fri 1         6       4
        # sat 0         7       5

        # map from python to javascript, do not use week numbers or day numbers from database.
        day_offset = {0: 5, 1: 4, 2: 3, 3: 2, 4: 1, 5: 0, 6: 6}

        punchcard = list()
        ticks = list()
        highest_day_count = 0
        tick = 0
        day_counts = [0, 0, 0, 0, 0, 0, 0]

        start_of_week = timezone.make_aware(datetime.combine(first_sunday, datetime.min.time()))
        start_of_next_week = start_of_week + relativedelta(weeks=1)
        day_counts = [0, 0, 0, 0, 0, 0, 0]

        for day in severities_by_day:
            created = day['created__date']
            day_count = day['count']

            created = timezone.make_aware(datetime.combine(created, datetime.min.time()))

            # print('%s %s %s', created, created.weekday(), calendar.day_name[created.weekday()], day_count)

            if created < start_of_week:
                raise ValueError('date found outside supported range: ' + str(created))
            else:
                if created >= start_of_week and created < start_of_next_week:
                    # add day count to current week data
                    day_counts[day_offset[created.weekday()]] = day_count
                    highest_day_count = max(highest_day_count, day_count)
                else:
                    # created >= start_of_next_week, so store current week, prepare for next
                    while created >= start_of_next_week:
                        week_data, label = get_week_data(start_of_week, tick, day_counts)
                        punchcard.extend(week_data)
                        ticks.append(label)
                        tick += 1

                        # new week, new values!
                        day_counts = [0, 0, 0, 0, 0, 0, 0]
                        start_of_week = start_of_next_week
                        start_of_next_week += relativedelta(weeks=1)

                    # finally a day that falls into the week bracket
                    day_counts[day_offset[created.weekday()]] = day_count
                    highest_day_count = max(highest_day_count, day_count)

        # add week in progress + empty weeks on the end if needed
        while tick < weeks + 1:
            # print(tick)
            week_data, label = get_week_data(start_of_week, tick, day_counts)
            # print(week_data, label)
            punchcard.extend(week_data)
            ticks.append(label)
            tick += 1

            day_counts = [0, 0, 0, 0, 0, 0, 0]
            start_of_week = start_of_next_week
            start_of_next_week += relativedelta(weeks=1)

        # adjust the size or circles
        ratio = (sqrt(highest_day_count / pi))
        for punch in punchcard:
            # front-end needs both the count for the label and the ratios of the radii of the circles
            punch.append(punch[2])
            punch[2] = (sqrt(punch[2] / pi)) / ratio

        return punchcard, ticks

    except Exception as e:
        logger.exception('Not showing punchcard graph due to exception gathering data', e)
        return None, None


def get_week_data(week_start_date, tick, day_counts):
    data = []
    for i in range(0, len(day_counts)):
        data.append([tick, i, day_counts[i]])
    label = [tick, week_start_date.strftime("<span class='small'>%m/%d<br/>%Y</span>")]
    return data, label


# 5 params
def get_period_counts_legacy(findings,
                             findings_closed,
                             accepted_findings,
                             period_interval,
                             start_date,
                             relative_delta='months'):
    opened_in_period = list()
    accepted_in_period = list()
    opened_in_period.append(
        ['Timestamp', 'Date', 'S0', 'S1', 'S2', 'S3', 'Total', 'Closed'])
    accepted_in_period.append(
        ['Timestamp', 'Date', 'S0', 'S1', 'S2', 'S3', 'Total', 'Closed'])

    for x in range(-1, period_interval):
        if relative_delta == 'months':
            # make interval the first through last of month
            end_date = (start_date + relativedelta(months=x)) + relativedelta(
                day=1, months=+1, days=-1)
            new_date = (
                start_date + relativedelta(months=x)) + relativedelta(day=1)
        else:
            # week starts the monday before
            new_date = start_date + relativedelta(weeks=x, weekday=MO(1))
            end_date = new_date + relativedelta(weeks=1, weekday=MO(1))

        closed_in_range_count = findings_closed.filter(
            mitigated__date__range=[new_date, end_date]).count()

        if accepted_findings:
            risks_a = accepted_findings.filter(
                risk_acceptance__created__date__range=[
                    datetime(
                        new_date.year,
                        new_date.month,
                        1,
                        tzinfo=timezone.get_current_timezone()),
                    datetime(
                        new_date.year,
                        new_date.month,
                        monthrange(new_date.year, new_date.month)[1],
                        tzinfo=timezone.get_current_timezone())
                ])
        else:
            risks_a = None

        crit_count, high_count, med_count, low_count, closed_count = [
            0, 0, 0, 0, 0
        ]
        for finding in findings:
            if new_date <= datetime.combine(finding.date, datetime.min.time(
            )).replace(tzinfo=timezone.get_current_timezone()) <= end_date:
                if finding.severity == 'Critical':
                    crit_count += 1
                elif finding.severity == 'High':
                    high_count += 1
                elif finding.severity == 'Medium':
                    med_count += 1
                elif finding.severity == 'Low':
                    low_count += 1

        total = crit_count + high_count + med_count + low_count
        opened_in_period.append(
            [(tcalendar.timegm(new_date.timetuple()) * 1000), new_date,
             crit_count, high_count, med_count, low_count, total,
             closed_in_range_count])
        crit_count, high_count, med_count, low_count, closed_count = [
            0, 0, 0, 0, 0
        ]
        if risks_a is not None:
            for finding in risks_a:
                if finding.severity == 'Critical':
                    crit_count += 1
                elif finding.severity == 'High':
                    high_count += 1
                elif finding.severity == 'Medium':
                    med_count += 1
                elif finding.severity == 'Low':
                    low_count += 1

        total = crit_count + high_count + med_count + low_count
        accepted_in_period.append(
            [(tcalendar.timegm(new_date.timetuple()) * 1000), new_date,
             crit_count, high_count, med_count, low_count, total])

    return {
        'opened_per_period': opened_in_period,
        'accepted_per_period': accepted_in_period
    }


def get_period_counts(active_findings,
                      findings,
                      findings_closed,
                      accepted_findings,
                      period_interval,
                      start_date,
                      relative_delta='months'):
    start_date = datetime(
        start_date.year,
        start_date.month,
        start_date.day,
        tzinfo=timezone.get_current_timezone())
    opened_in_period = list()
    active_in_period = list()
    accepted_in_period = list()
    opened_in_period.append(
        ['Timestamp', 'Date', 'S0', 'S1', 'S2', 'S3', 'Total', 'Closed'])
    active_in_period.append(
        ['Timestamp', 'Date', 'S0', 'S1', 'S2', 'S3', 'Total', 'Closed'])
    accepted_in_period.append(
        ['Timestamp', 'Date', 'S0', 'S1', 'S2', 'S3', 'Total', 'Closed'])

    for x in range(-1, period_interval):
        if relative_delta == 'months':
            # make interval the first through last of month
            end_date = (start_date + relativedelta(months=x)) + relativedelta(
                day=1, months=+1, days=-1)
            new_date = (
                start_date + relativedelta(months=x)) + relativedelta(day=1)
        else:
            # week starts the monday before
            new_date = start_date + relativedelta(weeks=x, weekday=MO(1))
            end_date = new_date + relativedelta(weeks=1, weekday=MO(1))

        closed_in_range_count = findings_closed.filter(
            mitigated__date__range=[new_date, end_date]).count()

        if accepted_findings:
            risks_a = accepted_findings.filter(
                risk_acceptance__created__date__range=[
                    datetime(
                        new_date.year,
                        new_date.month,
                        1,
                        tzinfo=timezone.get_current_timezone()),
                    datetime(
                        new_date.year,
                        new_date.month,
                        monthrange(new_date.year, new_date.month)[1],
                        tzinfo=timezone.get_current_timezone())
                ])
        else:
            risks_a = None

        crit_count, high_count, med_count, low_count, closed_count = [
            0, 0, 0, 0, 0
        ]
        for finding in findings:
            try:
                if new_date <= datetime.combine(
                        finding.date, datetime.min.time()
                ).replace(tzinfo=timezone.get_current_timezone()) <= end_date:
                    if finding.severity == 'Critical':
                        crit_count += 1
                    elif finding.severity == 'High':
                        high_count += 1
                    elif finding.severity == 'Medium':
                        med_count += 1
                    elif finding.severity == 'Low':
                        low_count += 1
            except:
                if new_date <= finding.date <= end_date:
                    if finding.severity == 'Critical':
                        crit_count += 1
                    elif finding.severity == 'High':
                        high_count += 1
                    elif finding.severity == 'Medium':
                        med_count += 1
                    elif finding.severity == 'Low':
                        low_count += 1
                pass

        total = crit_count + high_count + med_count + low_count
        opened_in_period.append(
            [(tcalendar.timegm(new_date.timetuple()) * 1000), new_date,
             crit_count, high_count, med_count, low_count, total,
             closed_in_range_count])
        crit_count, high_count, med_count, low_count, closed_count = [
            0, 0, 0, 0, 0
        ]
        if risks_a is not None:
            for finding in risks_a:
                if finding.severity == 'Critical':
                    crit_count += 1
                elif finding.severity == 'High':
                    high_count += 1
                elif finding.severity == 'Medium':
                    med_count += 1
                elif finding.severity == 'Low':
                    low_count += 1

        total = crit_count + high_count + med_count + low_count
        accepted_in_period.append(
            [(tcalendar.timegm(new_date.timetuple()) * 1000), new_date,
             crit_count, high_count, med_count, low_count, total])
        crit_count, high_count, med_count, low_count, closed_count = [
            0, 0, 0, 0, 0
        ]
        for finding in active_findings:
            try:
                if datetime.combine(finding.date, datetime.min.time()).replace(
                        tzinfo=timezone.get_current_timezone()) <= end_date:
                    if finding.severity == 'Critical':
                        crit_count += 1
                    elif finding.severity == 'High':
                        high_count += 1
                    elif finding.severity == 'Medium':
                        med_count += 1
                    elif finding.severity == 'Low':
                        low_count += 1
            except:
                if finding.date <= end_date:
                    if finding.severity == 'Critical':
                        crit_count += 1
                    elif finding.severity == 'High':
                        high_count += 1
                    elif finding.severity == 'Medium':
                        med_count += 1
                    elif finding.severity == 'Low':
                        low_count += 1
                pass
        total = crit_count + high_count + med_count + low_count
        active_in_period.append(
            [(tcalendar.timegm(new_date.timetuple()) * 1000), new_date,
             crit_count, high_count, med_count, low_count, total])

    return {
        'opened_per_period': opened_in_period,
        'accepted_per_period': accepted_in_period,
        'active_per_period': active_in_period
    }


def opened_in_period(start_date, end_date, pt):
    start_date = datetime(
        start_date.year,
        start_date.month,
        start_date.day,
        tzinfo=timezone.get_current_timezone())
    end_date = datetime(
        end_date.year,
        end_date.month,
        end_date.day,
        tzinfo=timezone.get_current_timezone())
    opened_in_period = Finding.objects.filter(
        date__range=[start_date, end_date],
        test__engagement__product__prod_type=pt,
        verified=True,
        false_p=False,
        duplicate=False,
        out_of_scope=False,
        mitigated__isnull=True,
        severity__in=(
            'Critical', 'High', 'Medium',
            'Low')).values('numerical_severity').annotate(
                Count('numerical_severity')).order_by('numerical_severity')
    total_opened_in_period = Finding.objects.filter(
        date__range=[start_date, end_date],
        test__engagement__product__prod_type=pt,
        verified=True,
        false_p=False,
        duplicate=False,
        out_of_scope=False,
        mitigated__isnull=True,
        severity__in=('Critical', 'High', 'Medium', 'Low')).aggregate(
            total=Sum(
                Case(
                    When(
                        severity__in=('Critical', 'High', 'Medium', 'Low'),
                        then=Value(1)),
                    output_field=IntegerField())))['total']

    oip = {
        'S0':
        0,
        'S1':
        0,
        'S2':
        0,
        'S3':
        0,
        'Total':
        total_opened_in_period,
        'start_date':
        start_date,
        'end_date':
        end_date,
        'closed':
        Finding.objects.filter(
            mitigated__date__range=[start_date, end_date],
            test__engagement__product__prod_type=pt,
            severity__in=('Critical', 'High', 'Medium', 'Low')).aggregate(
                total=Sum(
                    Case(
                        When(
                            severity__in=('Critical', 'High', 'Medium', 'Low'),
                            then=Value(1)),
                        output_field=IntegerField())))['total'],
        'to_date_total':
        Finding.objects.filter(
            date__lte=end_date.date(),
            verified=True,
            false_p=False,
            duplicate=False,
            out_of_scope=False,
            mitigated__isnull=True,
            test__engagement__product__prod_type=pt,
            severity__in=('Critical', 'High', 'Medium', 'Low')).count()
    }

    for o in opened_in_period:
        oip[o['numerical_severity']] = o['numerical_severity__count']

    return oip


def message(count, noun, verb):
    return ('{} ' + noun + '{} {} ' + verb).format(
        count, pluralize(count), pluralize(count, 'was,were'))


class FileIterWrapper(object):
    def __init__(self, flo, chunk_size=1024**2):
        self.flo = flo
        self.chunk_size = chunk_size

    def __next__(self):
        data = self.flo.read(self.chunk_size)
        if data:
            return data
        else:
            raise StopIteration

    def __iter__(self):
        return self


def get_cal_event(start_date, end_date, summary, description, uid):
    cal = vobject.iCalendar()
    cal.add('vevent')
    cal.vevent.add('summary').value = summary
    cal.vevent.add('description').value = description
    start = cal.vevent.add('dtstart')
    start.value = start_date
    end = cal.vevent.add('dtend')
    end.value = end_date
    cal.vevent.add('uid').value = uid
    return cal


def named_month(month_number):
    """
    Return the name of the month, given the number.
    """
    return date(1900, month_number, 1).strftime("%B")


def normalize_query(query_string,
                    findterms=re.compile(r'"([^"]+)"|(\S+)').findall,
                    normspace=re.compile(r'\s{2,}').sub):
    return [
        normspace(' ', (t[0] or t[1]).strip()) for t in findterms(query_string)
    ]


def build_query(query_string, search_fields):
    """ Returns a query, that is a combination of Q objects. That combination
    aims to search keywords within a model by testing the given search fields.

    """
    query = None  # Query to search for every search term
    terms = normalize_query(query_string)
    for term in terms:
        or_query = None  # Query to search for a given term in each field
        for field_name in search_fields:
            q = Q(**{"%s__icontains" % field_name: term})

            if or_query:
                or_query = or_query | q
            else:
                or_query = q

        if query:
            query = query & or_query
        else:
            query = or_query
    return query


def template_search_helper(fields=None, query_string=None):
    if not fields:
        fields = [
            'title',
            'description',
        ]
    findings = Finding_Template.objects.all()

    if not query_string:
        return findings

    entry_query = build_query(query_string, fields)
    found_entries = findings.filter(entry_query)

    return found_entries


def get_page_items(request, items, page_size, param_name='page'):
    size = request.GET.get('page_size', page_size)
    paginator = Paginator(items, size)
    page = request.GET.get(param_name)

    # new get_page method will handle invalid page value, out of bounds pages, etc
    return paginator.get_page(page)


def get_page_items_and_count(request, items, page_size, param_name='page'):
    size = request.GET.get('page_size', page_size)
    paginator = Paginator(items, size)
    page = request.GET.get(param_name)

    # new get_page method will handle invalid page value, out of bounds pages, etc
    return paginator.get_page(page), paginator.count


def handle_uploaded_threat(f, eng):
    name, extension = os.path.splitext(f.name)
    with open(settings.MEDIA_ROOT + '/threat/%s%s' % (eng.id, extension),
              'wb+') as destination:
        for chunk in f.chunks():
            destination.write(chunk)
    eng.tmodel_path = settings.MEDIA_ROOT + '/threat/%s%s' % (eng.id,
                                                              extension)
    eng.save()


def handle_uploaded_selenium(f, cred):
    name, extension = os.path.splitext(f.name)
    with open(settings.MEDIA_ROOT + '/selenium/%s%s' % (cred.id, extension),
              'wb+') as destination:
        for chunk in f.chunks():
            destination.write(chunk)
    cred.selenium_script = settings.MEDIA_ROOT + '/selenium/%s%s' % (cred.id,
                                                                     extension)
    cred.save()


# Gets a connection to a Jira server based on the finding
def get_jira_connection(finding):
    jira = None
    prod = Product.objects.get(
        engagement=Engagement.objects.get(test=finding.test))

    try:
        jpkey = JIRA_PKey.objects.get(product=prod)
        jira_conf = jpkey.conf
        if jira_conf is not None:
            jira = JIRA(
                server=jira_conf.url,
                basic_auth=(jira_conf.username, jira_conf.password))
    except JIRA_PKey.DoesNotExist:
        pass
    return jira


def jira_get_resolution_id(jira, issue, status):
    transitions = jira.transitions(issue)
    resolution_id = None
    for t in transitions:
        if t['name'] == "Resolve Issue":
            resolution_id = t['id']
            break
        if t['name'] == "Reopen Issue":
            resolution_id = t['id']
            break

    return resolution_id


def jira_change_resolution_id(jira, issue, id):
    jira.transition_issue(issue, id)


# Logs the error to the alerts table, which appears in the notification toolbar
def log_jira_generic_alert(title, description):
    create_notification(
        event='jira_update',
        title=title,
        description=description,
        icon='bullseye',
        source='Jira')


# Logs the error to the alerts table, which appears in the notification toolbar
def log_jira_alert(error, finding):
    prod_name = finding.test.engagement.product.name
    create_notification(
        event='jira_update',
        title='Jira update issue (' + truncate_with_dots(prod_name, 25) + ')',
        description='Finding: ' + str(finding.id) + ', ' + error,
        url=reverse('view_finding', args=(finding.id, )),
        icon='bullseye',
        source='Jira')


# Displays an alert for Jira notifications
def log_jira_message(text, finding):
    create_notification(
        event='jira_update',
        title='Jira update message',
        description=text + " Finding: " + str(finding.id),
        url=reverse('view_finding', args=(finding.id, )),
        icon='bullseye',
        source='Jira')


def get_labels(find):
    # Update Label with system setttings label
    labels = []
    system_settings = System_Settings.objects.get()
    system_labels = system_settings.jira_labels
    if system_labels is None:
        return
    else:
        system_labels = system_labels.split()
    if len(system_labels) > 0:
        for system_label in system_labels:
            labels.append(system_label)
    # Update the label with the product name (underscore)
    prod_name = find.test.engagement.product.name.replace(" ", "_")
    labels.append(prod_name)
    return labels


<<<<<<< HEAD
def jira_description(find):
    template = 'issue-trackers/jira-description.tpl'
    kwargs = {}
    kwargs['finding'] = find
    kwargs['jira_conf'] = find.jira_conf_new()
    return render_to_string(template, kwargs)
=======
def jira_long_description(find, jira_conf_finding_text):
    return (
            "*Dojo URL:* " + str(get_full_url(find.get_absolute_url())) + "\n\n" +
            find.long_desc() +
            "\n\n*Dojo ID:* " + str(find.id) + "\n\n" +
            jira_conf_finding_text
    )
>>>>>>> 40e84c80


def add_external_issue(find, external_issue_provider):
    eng = Engagement.objects.get(test=find.test)
    prod = Product.objects.get(engagement=eng)
    logger.debug('adding external issue with provider: ' + external_issue_provider)

    if external_issue_provider == 'github':
        add_external_issue_github(find, prod, eng)


def update_external_issue(find, old_status, external_issue_provider):
    prod = Product.objects.get(engagement=Engagement.objects.get(test=find.test))
    eng = Engagement.objects.get(test=find.test)

    if external_issue_provider == 'github':
        update_external_issue_github(find, prod, eng)


def close_external_issue(find, note, external_issue_provider):
    prod = Product.objects.get(engagement=Engagement.objects.get(test=find.test))
    eng = Engagement.objects.get(test=find.test)

    if external_issue_provider == 'github':
        close_external_issue_github(find, note, prod, eng)


def reopen_external_issue(find, note, external_issue_provider):
    prod = Product.objects.get(engagement=Engagement.objects.get(test=find.test))
    eng = Engagement.objects.get(test=find.test)

    if external_issue_provider == 'github':
        reopen_external_issue_github(find, note, prod, eng)


def add_issue(find, push_to_jira):
    eng = Engagement.objects.get(test=find.test)
    prod = Product.objects.get(engagement=eng)
    jira_minimum_threshold = Finding.get_number_severity(System_Settings.objects.get().jira_minimum_severity)

    if push_to_jira:
        if JIRA_PKey.objects.filter(product=prod).count() == 0:
            logger.error("Finding {} cannot be pushed to JIRA as there is no JIRA configuration for this product.".format(find.id))
            log_jira_alert('Finding cannot be pushed to JIRA as there is no JIRA configuration for this product.', find)
            return

        jpkey = JIRA_PKey.objects.get(product=prod)
        jira_conf = jpkey.conf

        if 'Active' in find.status() and 'Verified' in find.status():
            if jira_minimum_threshold > Finding.get_number_severity(find.severity):
                log_jira_alert('Finding below the minimum jira severity threshold.', find)
                logger.warn("Finding {} is below the minimum jira severity threshold.".format(find.id))
                logger.warn("The JIRA issue will NOT be created.")
                return

            logger.debug('Trying to create a new JIRA issue for finding {}...'.format(find.id))
            try:
                JIRAError.log_to_tempfile = False
                jira = JIRA(
                    server=jira_conf.url,
                    basic_auth=(jira_conf.username, jira_conf.password))

                fields = {
                        'project': {
                            'key': jpkey.project_key
                        },
                        'summary': find.title,
<<<<<<< HEAD
                        'description': jira_description(find),
=======
                        'description': jira_long_description(find, jira_conf.finding_text),
>>>>>>> 40e84c80
                        'issuetype': {
                            'name': jira_conf.default_issue_type
                        },
                        'priority': {
                            'name': jira_conf.get_priority(find.severity)
                        }
                }

                if jpkey.component:
                    fields['components'] = [
                            {
                                'name': jpkey.component
                            },
                    ]

                labels = get_labels(find)
                if labels:
                    fields['labels'] = labels

                if System_Settings.objects.get().enable_finding_sla:
                    # jira wants YYYY-MM-DD
                    duedate = find.sla_deadline().strftime('%Y-%m-%d')
                    # fields['duedate'] = '2020-12-31'
                    fields['duedate'] = duedate

                print('fields:')
                print(fields)

                new_issue = jira.create_issue(fields)

                j_issue = JIRA_Issue(
                    jira_id=new_issue.id, jira_key=new_issue, finding=find)
                j_issue.save()
                issue = jira.issue(new_issue.id)

                # Upload dojo finding screenshots to Jira
                for pic in find.images.all():
                    jira_attachment(
                        jira, issue,
                        settings.MEDIA_ROOT + pic.image_large.name)

                    # if jpkey.enable_engagement_epic_mapping:
                    #      epic = JIRA_Issue.objects.get(engagement=eng)
                    #      issue_list = [j_issue.jira_id,]
                    #      jira.add_issues_to_epic(epic_id=epic.jira_id, issue_keys=[str(j_issue.jira_id)], ignore_epics=True)
            except JIRAError as e:
                logger.error(e.text, find)
                log_jira_alert(e.text, find)
        else:
            log_jira_alert("A Finding needs to be both Active and Verified to be pushed to JIRA.", find)
            logger.warning("A Finding needs to be both Active and Verified to be pushed to JIRA.", find)


def jira_attachment(jira, issue, file, jira_filename=None):
    basename = file
    if jira_filename is None:
        basename = os.path.basename(file)

    # Check to see if the file has been uploaded to Jira
    if jira_check_attachment(issue, basename) is False:
        try:
            if jira_filename is not None:
                attachment = io.StringIO()
                attachment.write(jira_filename)
                jira.add_attachment(
                    issue=issue, attachment=attachment, filename=jira_filename)
            else:
                # read and upload a file
                with open(file, 'rb') as f:
                    jira.add_attachment(issue=issue, attachment=f)
        except JIRAError as e:
            log_jira_alert("Attachment: " + e.text)


def jira_check_attachment(issue, source_file_name):
    file_exists = False
    for attachment in issue.fields.attachment:
        filename = attachment.filename

        if filename == source_file_name:
            file_exists = True
            break

    return file_exists


def update_issue(find, push_to_jira):
    prod = Product.objects.get(
        engagement=Engagement.objects.get(test=find.test))
    jpkey = JIRA_PKey.objects.get(product=prod)
    jira_conf = jpkey.conf

    if push_to_jira:
        j_issue = JIRA_Issue.objects.get(finding=find)
        try:
            JIRAError.log_to_tempfile = False
            jira = JIRA(
                server=jira_conf.url,
                basic_auth=(jira_conf.username, jira_conf.password))
            issue = jira.issue(j_issue.jira_id)

            fields = {}
            # Only update the component if it didn't exist earlier in Jira, this is to avoid assigning multiple components to an item
            if issue.fields.components:
                log_jira_alert(
                    "Component not updated, exists in Jira already. Update from Jira instead.",
                    find)
            elif jpkey.component:
                # Add component to the Jira issue
                component = [
                    {
                        'name': jpkey.component
                    },
                ]
                fields = {"components": component}

            labels = get_labels(find)
            if labels:
                fields['labels'] = labels

            # Upload dojo finding screenshots to Jira
            for pic in find.images.all():
                jira_attachment(jira, issue,
                                settings.MEDIA_ROOT + pic.image_large.name)

            issue.update(
                summary=find.title,
<<<<<<< HEAD
                description=jira_description(find),
=======
                description=jira_long_description(find, jira_conf.finding_text),
>>>>>>> 40e84c80
                priority={'name': jira_conf.get_priority(find.severity)},
                fields=fields)
            # print('\n\nSaving jira_change\n\n')
            # Moving this to finding.save()
            # find.jira_change = timezone.now()
            # find.save()
            # Add labels(security & product)

        except JIRAError as e:
            log_jira_alert(e.text, find)

        req_url = jira_conf.url + '/rest/api/latest/issue/' + \
            j_issue.jira_id + '/transitions'
        if 'Inactive' in find.status() or 'Mitigated' in find.status(
        ) or 'False Positive' in find.status(
        ) or 'Out of Scope' in find.status() or 'Duplicate' in find.status():
            # if 'Active' in old_status:
            json_data = {'transition': {'id': jira_conf.close_status_key}}
            r = requests.post(
                url=req_url,
                auth=HTTPBasicAuth(jira_conf.username, jira_conf.password),
                json=json_data)
            if r.status_code != 204:
                logger.warn("JIRA transition failed with error: {}".format(r.text))
            find.jira_change = timezone.now()
            find.save()
        elif 'Active' in find.status() and 'Verified' in find.status():
            # if 'Inactive' in old_status:
            json_data = {'transition': {'id': jira_conf.open_status_key}}
            r = requests.post(
                url=req_url,
                auth=HTTPBasicAuth(jira_conf.username, jira_conf.password),
                json=json_data)
            if r.status_code != 204:
                logger.warn("JIRA transition failed with error: {}".format(r.text))
            find.jira_change = timezone.now()
            find.save()


def close_epic(eng, push_to_jira):
    engagement = eng
    prod = Product.objects.get(engagement=engagement)
    jpkey = JIRA_PKey.objects.get(product=prod)
    jira_conf = jpkey.conf
    if jpkey.enable_engagement_epic_mapping and push_to_jira:
        try:
            j_issue = JIRA_Issue.objects.get(engagement=eng)
            req_url = jira_conf.url + '/rest/api/latest/issue/' + \
                j_issue.jira_id + '/transitions'
            j_issue = JIRA_Issue.objects.get(engagement=eng)
            json_data = {'transition': {'id': jira_conf.close_status_key}}
            r = requests.post(
                url=req_url,
                auth=HTTPBasicAuth(jira_conf.username, jira_conf.password),
                json=json_data)
            if r.status_code != 204:
                logger.warn("JIRA close epic failed with error: {}".format(r.text))
        except Exception as e:
            log_jira_generic_alert('Jira Engagement/Epic Close Error', str(e))
            pass


def update_epic(eng, push_to_jira):
    engagement = eng
    prod = Product.objects.get(engagement=engagement)
    jpkey = JIRA_PKey.objects.get(product=prod)
    jira_conf = jpkey.conf
    if jpkey.enable_engagement_epic_mapping and push_to_jira:
        try:
            jira = JIRA(
                server=jira_conf.url,
                basic_auth=(jira_conf.username, jira_conf.password))
            j_issue = JIRA_Issue.objects.get(engagement=eng)
            issue = jira.issue(j_issue.jira_id)
            issue.update(summary=eng.name, description=eng.name)
        except Exception as e:
            log_jira_generic_alert('Jira Engagement/Epic Update Error', str(e))
            pass


def add_epic(eng, push_to_jira):
    engagement = eng
    prod = Product.objects.get(engagement=engagement)
    jpkey = JIRA_PKey.objects.get(product=prod)
    jira_conf = jpkey.conf
    if jpkey.enable_engagement_epic_mapping and push_to_jira:
        issue_dict = {
            'project': {
                'key': jpkey.project_key
            },
            'summary': engagement.name,
            'description': engagement.name,
            'issuetype': {
                'name': 'Epic'
            },
            'customfield_' + str(jira_conf.epic_name_id): engagement.name,
        }
        try:
            jira = JIRA(
                server=jira_conf.url,
                basic_auth=(jira_conf.username, jira_conf.password))
            new_issue = jira.create_issue(fields=issue_dict)
            j_issue = JIRA_Issue(
                jira_id=new_issue.id,
                jira_key=new_issue,
                engagement=engagement)
            j_issue.save()
        except Exception as e:
            error = str(e)
            message = ""
            if "customfield" in error:
                message = "The 'Epic name id' in your DefectDojo Jira Configuration does not appear to be correct. Please visit, " + jira_conf.url + \
                    "/rest/api/2/field and search for Epic Name. Copy the number out of cf[number] and place in your DefectDojo settings for Jira and try again. For example, if your results are cf[100001] then copy 100001 and place it in 'Epic name id'. (Your Epic Id will be different.) \n\n"

            log_jira_generic_alert('Jira Engagement/Epic Creation Error',
                                   message + error)
            pass


def add_comment(find, note, force_push=False):
    if not note.private:
        prod = Product.objects.get(
            engagement=Engagement.objects.get(test=find.test))

        try:
            jpkey = JIRA_PKey.objects.get(product=prod)
            jira_conf = jpkey.conf

            if jpkey.push_notes or force_push is True:
                try:
                    jira = JIRA(
                        server=jira_conf.url,
                        basic_auth=(jira_conf.username, jira_conf.password))
                    j_issue = JIRA_Issue.objects.get(finding=find)
                    jira.add_comment(
                        j_issue.jira_id,
                        '(%s): %s' % (note.author.get_full_name(), note.entry))
                except Exception as e:
                    log_jira_generic_alert('Jira Add Comment Error', str(e))
                    pass
        except JIRA_PKey.DoesNotExist:
            pass


def send_review_email(request, user, finding, users, new_note):
    # TODO remove apparent dead code

    recipients = [u.email for u in users]
    msg = "\nGreetings, \n\n"
    msg += "{0} has requested that you please review ".format(str(user))
    msg += "the following finding for accuracy:"
    msg += "\n\n" + finding.title
    msg += "\n\nIt can be reviewed at " + request.build_absolute_uri(
        reverse("view_finding", args=(finding.id, )))
    msg += "\n\n{0} provided the following details:".format(str(user))
    msg += "\n\n" + new_note.entry
    msg += "\n\nThanks\n"

    send_mail(
        'DefectDojo Finding Review Request',
        msg,
        user.email,
        recipients,
        fail_silently=False)
    pass


def process_notifications(request, note, parent_url, parent_title):
    regex = re.compile(r'(?:\A|\s)@(\w+)\b')

    usernames_to_check = set([un.lower() for un in regex.findall(note.entry)])

    users_to_notify = [
        User.objects.filter(username=username).get()
        for username in usernames_to_check
        if User.objects.filter(is_active=True, username=username).exists()
    ]  # is_staff also?

    if len(note.entry) > 200:
        note.entry = note.entry[:200]
        note.entry += "..."

    create_notification(
        event='user_mentioned',
        section=parent_title,
        note=note,
        initiator=request.user,
        title='%s jotted a note' % request.user,
        url=parent_url,
        icon='commenting',
        recipients=users_to_notify)


def send_atmention_email(user, users, parent_url, parent_title, new_note):
    recipients = [u.email for u in users]
    msg = "\nGreetings, \n\n"
    msg += "User {0} mentioned you in a note on {1}".format(
        str(user), parent_title)
    msg += "\n\n" + new_note.entry
    msg += "\n\nIt can be reviewed at " + parent_url
    msg += "\n\nThanks\n"
    send_mail(
        'DefectDojo - {0} @mentioned you in a note'.format(str(user)),
        msg,
        user.email,
        recipients,
        fail_silently=False)


def encrypt(key, iv, plaintext):
    text = ""
    if plaintext and plaintext is not None:
        backend = default_backend()
        cipher = Cipher(algorithms.AES(key), modes.CBC(iv), backend=backend)
        encryptor = cipher.encryptor()
        plaintext = _pad_string(plaintext)
        encrypted_text = encryptor.update(plaintext) + encryptor.finalize()
        text = binascii.b2a_hex(encrypted_text).rstrip()
    return text


def decrypt(key, iv, encrypted_text):
    backend = default_backend()
    cipher = Cipher(algorithms.AES(key), modes.CBC(iv), backend=backend)
    encrypted_text_bytes = binascii.a2b_hex(encrypted_text)
    decryptor = cipher.decryptor()
    decrypted_text = decryptor.update(encrypted_text_bytes) + decryptor.finalize()
    decrypted_text = _unpad_string(decrypted_text)
    return decrypted_text


def _pad_string(value):
    length = len(value)
    pad_size = 16 - (length % 16)
    return value.ljust(length + pad_size, b'\x00')


def _unpad_string(value):
    if value and value is not None:
        value = value.rstrip(b'\x00')
    return value


def dojo_crypto_encrypt(plaintext):
    data = None
    if plaintext:
        key = None
        key = get_db_key()

        iv = os.urandom(16)
        data = prepare_for_save(
            iv, encrypt(key, iv, plaintext.encode('utf-8')))

    return data


def prepare_for_save(iv, encrypted_value):
    stored_value = None

    if encrypted_value and encrypted_value is not None:
        binascii.b2a_hex(encrypted_value).rstrip()
        stored_value = "AES.1:" + binascii.b2a_hex(iv).decode('utf-8') + ":" + encrypted_value.decode('utf-8')
    return stored_value


def get_db_key():
    db_key = None
    if hasattr(settings, 'DB_KEY'):
        db_key = settings.DB_KEY
        db_key = binascii.b2a_hex(
            hashlib.sha256(db_key.encode('utf-8')).digest().rstrip())[:32]

    return db_key


def prepare_for_view(encrypted_value):

    key = None
    decrypted_value = ""
    if encrypted_value is not NotImplementedError and encrypted_value is not None:
        key = get_db_key()
        encrypted_values = encrypted_value.split(":")

        if len(encrypted_values) > 1:
            type = encrypted_values[0]

            iv = binascii.a2b_hex(encrypted_values[1])
            value = encrypted_values[2]

            try:
                decrypted_value = decrypt(key, iv, value)
                decrypted_value = decrypted_value.decode('utf-8')
            except UnicodeDecodeError:
                decrypted_value = ""

    return decrypted_value


def get_system_setting(setting):
    system_settings = System_Settings.objects.get()
    return getattr(system_settings, setting, None)


def get_slack_user_id(user_email):
    user_id = None

    res = requests.request(
        method='POST',
        url='https://slack.com/api/users.list',
        data={'token': get_system_setting('slack_token')})

    users = json.loads(res.text)

    slack_user_is_found = False
    if users:
        if 'error' in users:
            logger.error("Slack is complaining. See error message below.")
            logger.error(users)
        else:
            for member in users["members"]:
                if "email" in member["profile"]:
                    if user_email == member["profile"]["email"]:
                        if "id" in member:
                            user_id = member["id"]
                            logger.debug("Slack user ID is {}".format(user_id))
                            slack_user_is_found = True
                            break
                    else:
                        logger.warn("A user with email {} could not be found in this Slack workspace.".format(user_email))

            if not slack_user_is_found:
                logger.warn("The Slack user was not found.")

    return user_id


def calculate_grade(product):
    system_settings = System_Settings.objects.get()
    if system_settings.enable_product_grade:
        severity_values = Finding.objects.filter(
            ~Q(severity='Info'),
            active=True,
            duplicate=False,
            verified=True,
            false_p=False,
            test__engagement__product=product).values('severity').annotate(
                Count('numerical_severity')).order_by()

        low = 0
        medium = 0
        high = 0
        critical = 0
        for severity_count in severity_values:
            if severity_count['severity'] == "Critical":
                critical = severity_count['numerical_severity__count']
            elif severity_count['severity'] == "High":
                high = severity_count['numerical_severity__count']
            elif severity_count['severity'] == "Medium":
                medium = severity_count['numerical_severity__count']
            elif severity_count['severity'] == "Low":
                low = severity_count['numerical_severity__count']
        aeval = Interpreter()
        aeval(system_settings.product_grade)
        grade_product = "grade_product(%s, %s, %s, %s)" % (
            critical, high, medium, low)
        product.prod_numeric_grade = aeval(grade_product)
        product.save()


def get_celery_worker_status():
    from .tasks import celery_status
    res = celery_status.apply_async()

    # Wait 15 seconds for a response from Celery
    try:
        return res.get(timeout=15)
    except:
        return False


# Used to display the counts and enabled tabs in the product view
class Product_Tab():
    def __init__(self, product_id, title=None, tab=None):
        self.product = Product.objects.get(id=product_id)
        self.title = title
        self.tab = tab
        self.engagement_count = Engagement.objects.filter(
            product=self.product, active=True).count()
        self.open_findings_count = Finding.objects.filter(test__engagement__product=self.product,
                                                          false_p=False,
                                                          verified=True,
                                                          duplicate=False,
                                                          out_of_scope=False,
                                                          active=True,
                                                          mitigated__isnull=True).count()
        self.endpoints_count = Endpoint.objects.filter(
            product=self.product).count()
        self.benchmark_type = Benchmark_Type.objects.filter(
            enabled=True).order_by('name')
        self.engagement = None

    def setTab(self, tab):
        self.tab = tab

    def setEngagement(self, engagement):
        self.engagement = engagement

    def engagement(self):
        return self.engagement

    def tab(self):
        return self.tab

    def setTitle(self, title):
        self.title = title

    def title(self):
        return self.title

    def product(self):
        return self.product

    def engagements(self):
        return self.engagement_count

    def findings(self):
        return self.open_findings_count

    def endpoints(self):
        return self.endpoints_count

    def benchmark_type(self):
        return self.benchmark_type


# Used to display the counts and enabled tabs in the product view
def tab_view_count(product_id):
    product = Product.objects.get(id=product_id)
    engagements = Engagement.objects.filter(
        product=product, active=True).count()
    open_findings = Finding.objects.filter(test__engagement__product=product,
                                           false_p=False,
                                           verified=True,
                                           duplicate=False,
                                           out_of_scope=False,
                                           active=True,
                                           mitigated__isnull=True).count()
    endpoints = Endpoint.objects.filter(product=product).count()
    # benchmarks = Benchmark_Product_Summary.objects.filter(product=product, publish=True, benchmark_type__enabled=True).order_by('benchmark_type__name')
    benchmark_type = Benchmark_Type.objects.filter(
        enabled=True).order_by('name')
    return product, engagements, open_findings, endpoints, benchmark_type


# Add a lanaguage to product
def add_language(product, language):
    prod_language = Languages.objects.filter(
        language__language__iexact=language, product=product)

    if not prod_language:
        try:
            language_type = Language_Type.objects.get(
                language__iexact=language)

            if language_type:
                lang = Languages(language=language_type, product=product)
                lang.save()
        except Language_Type.DoesNotExist:
            pass


# Apply finding template data by matching CWE + Title or CWE
def apply_cwe_to_template(finding, override=False):
    if System_Settings.objects.get().enable_template_match or override:
        # Attempt to match on CWE and Title First
        template = Finding_Template.objects.filter(
            cwe=finding.cwe, title__icontains=finding.title, template_match=True).first()

        # If none then match on CWE
        template = Finding_Template.objects.filter(
            cwe=finding.cwe, template_match=True).first()

        if template:
            finding.mitigation = template.mitigation
            finding.impact = template.impact
            finding.references = template.references
            template.last_used = timezone.now()
            template.save()

    return finding


def truncate_with_dots(the_string, max_length_including_dots):
    if not the_string:
        return the_string
    return (the_string[:max_length_including_dots - 3] + '...' if len(the_string) > max_length_including_dots else the_string)


def max_safe(list):
    return max(i for i in list if i is not None)


def get_full_url(relative_url):
    if settings.SITE_URL:
        return settings.SITE_URL + relative_url
    else:
        logger.warn('SITE URL undefined in settings, full_url cannot be created')
        return "settings.SITE_URL" + relative_url
<<<<<<< HEAD


def get_site_url():
    if settings.SITE_URL:
        return settings.SITE_URL
    else:
        logger.warn('SITE URL undefined in settings, full_url cannot be created')
        return "settings.SITE_URL"
=======
>>>>>>> 40e84c80


@receiver(post_save, sender=Dojo_User)
def set_default_notifications(sender, instance, created, **kwargs):
    # for new user we create a Notifications object so the default 'alert' notifications work
    # this needs to be a signal to make it also work for users created via ldap, oauth and other authentication backends
    if created:
        logger.info('creating default set of notifications for: ' + str(instance))
        notifications = Notifications()
        notifications.user = instance
        notifications.save()


@receiver(post_save, sender=Engagement)
def engagement_post_Save(sender, instance, created, **kwargs):
    if created:
        engagement = instance
        title = 'Engagement created for ' + str(engagement.product) + ': ' + str(engagement.name)
        create_notification(event='engagement_added', title=title, engagement=engagement, product=engagement.product,
                            url=reverse('view_engagement', args=(engagement.id,)))


def merge_sets_safe(set1, set2):
    return set(itertools.chain(set1 or [], set2 or []))
    # This concat looks  better, but requires Python 3.6+
    # return {*set1, *set2}


def get_return_url(request):
    return_url = request.POST.get('return_url', None)
    print('return_url from POST: ', return_url)
    if return_url is None or not return_url.strip():
        # for some reason using request.GET.get('return_url') never works
        return_url = request.GET['return_url'] if 'return_url' in request.GET else None
        print('return_url from GET: ', return_url)

    return return_url if return_url else None


def redirect_to_return_url_or_else(request, or_else):
    return_url = get_return_url(request)
    if return_url:
        return HttpResponseRedirect(return_url.strip())
    elif or_else:
        return HttpResponseRedirect(or_else)
    else:
        messages.add_message(request, messages.ERROR, 'Unable to redirect anywhere.', extra_tags='alert-danger')
        return HttpResponseRedirect(request.get_full_path())


def file_size_mb(file_obj):
    if file_obj:
        file_obj.seek(0, 2)
        size = file_obj.tell()
        file_obj.seek(0, 0)
        if size > 0:
            return size / 1048576
    return 0


def is_scan_file_too_large(scan_file):
    if hasattr(settings, "SCAN_FILE_MAX_SIZE"):
        size = file_size_mb(scan_file)
        if size > settings.SCAN_FILE_MAX_SIZE:
            return True
    return False<|MERGE_RESOLUTION|>--- conflicted
+++ resolved
@@ -1293,22 +1293,12 @@
     return labels
 
 
-<<<<<<< HEAD
 def jira_description(find):
     template = 'issue-trackers/jira-description.tpl'
     kwargs = {}
     kwargs['finding'] = find
     kwargs['jira_conf'] = find.jira_conf_new()
     return render_to_string(template, kwargs)
-=======
-def jira_long_description(find, jira_conf_finding_text):
-    return (
-            "*Dojo URL:* " + str(get_full_url(find.get_absolute_url())) + "\n\n" +
-            find.long_desc() +
-            "\n\n*Dojo ID:* " + str(find.id) + "\n\n" +
-            jira_conf_finding_text
-    )
->>>>>>> 40e84c80
 
 
 def add_external_issue(find, external_issue_provider):
@@ -1377,11 +1367,7 @@
                             'key': jpkey.project_key
                         },
                         'summary': find.title,
-<<<<<<< HEAD
                         'description': jira_description(find),
-=======
-                        'description': jira_long_description(find, jira_conf.finding_text),
->>>>>>> 40e84c80
                         'issuetype': {
                             'name': jira_conf.default_issue_type
                         },
@@ -1509,11 +1495,7 @@
 
             issue.update(
                 summary=find.title,
-<<<<<<< HEAD
                 description=jira_description(find),
-=======
-                description=jira_long_description(find, jira_conf.finding_text),
->>>>>>> 40e84c80
                 priority={'name': jira_conf.get_priority(find.severity)},
                 fields=fields)
             # print('\n\nSaving jira_change\n\n')
@@ -2022,7 +2004,6 @@
     else:
         logger.warn('SITE URL undefined in settings, full_url cannot be created')
         return "settings.SITE_URL" + relative_url
-<<<<<<< HEAD
 
 
 def get_site_url():
@@ -2031,8 +2012,6 @@
     else:
         logger.warn('SITE URL undefined in settings, full_url cannot be created')
         return "settings.SITE_URL"
-=======
->>>>>>> 40e84c80
 
 
 @receiver(post_save, sender=Dojo_User)
