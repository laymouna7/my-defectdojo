#########################################################################################################
# It is not allowed to edit file 'settings.dist.py', for production deployemnts.                        #
# Any customization of variables need to be done via environmental variables or in 'local_settings.py'. #
# For more information check https://documentation.defectdojo.com/getting_started/configuration/        #
#########################################################################################################

#########################################################################################################
# If as a developer of a new feature, you need to perform an update of file 'settings.dist.py',         #
# after the change, calculate the checksum and store it related file by calling the following command:  #
# $ sha256sum settings.dist.py | cut -d ' ' -f1 > .settings.dist.py.sha256sum                           #
#########################################################################################################

# Django settings for DefectDojo
import json
import logging
import os
import warnings
from datetime import timedelta
from email.utils import getaddresses

import environ
from celery.schedules import crontab
from netaddr import IPNetwork, IPSet

from dojo import __version__

logger = logging.getLogger(__name__)

root = environ.Path(__file__) - 3  # Three folders back

# reference: https://pypi.org/project/django-environ/
env = environ.FileAwareEnv(
    # Set casting and default values
    DD_SITE_URL=(str, "http://localhost:8080"),
    DD_DEBUG=(bool, False),
    DD_TEMPLATE_DEBUG=(bool, False),
    DD_LOG_LEVEL=(str, ""),
    DD_DJANGO_METRICS_ENABLED=(bool, False),
    DD_LOGIN_REDIRECT_URL=(str, "/"),
    DD_LOGIN_URL=(str, "/login"),
    DD_DJANGO_ADMIN_ENABLED=(bool, True),
    DD_SESSION_COOKIE_HTTPONLY=(bool, True),
    DD_CSRF_COOKIE_HTTPONLY=(bool, True),
    DD_SECURE_SSL_REDIRECT=(bool, False),
    DD_SECURE_CROSS_ORIGIN_OPENER_POLICY=(str, "same-origin"),
    DD_SECURE_HSTS_INCLUDE_SUBDOMAINS=(bool, False),
    DD_SECURE_HSTS_SECONDS=(int, 31536000),  # One year expiration
    DD_SESSION_COOKIE_SECURE=(bool, False),
    DD_SESSION_EXPIRE_AT_BROWSER_CLOSE=(bool, False),
    DD_SESSION_COOKIE_AGE=(int, 1209600),  # 14 days
    DD_CSRF_COOKIE_SECURE=(bool, False),
    DD_CSRF_TRUSTED_ORIGINS=(list, []),
    DD_SECURE_CONTENT_TYPE_NOSNIFF=(bool, True),
    DD_CSRF_COOKIE_SAMESITE=(str, "Lax"),
    DD_SESSION_COOKIE_SAMESITE=(str, "Lax"),
    DD_APPEND_SLASH=(bool, True),
    DD_TIME_ZONE=(str, "UTC"),
    DD_LANG=(str, "en-us"),
    DD_TEAM_NAME=(str, "Security Team"),
    DD_ADMINS=(str, "DefectDojo:dojo@localhost,Admin:admin@localhost"),
    DD_WHITENOISE=(bool, False),
    DD_TRACK_MIGRATIONS=(bool, True),
    DD_SECURE_PROXY_SSL_HEADER=(bool, False),
    DD_TEST_RUNNER=(str, "django.test.runner.DiscoverRunner"),
    DD_URL_PREFIX=(str, ""),
    DD_ROOT=(str, root("dojo")),
    DD_LANGUAGE_CODE=(str, "en-us"),
    DD_SITE_ID=(int, 1),
    DD_USE_I18N=(bool, True),
    DD_USE_TZ=(bool, True),
    DD_MEDIA_URL=(str, "/media/"),
    DD_MEDIA_ROOT=(str, root("media")),
    DD_STATIC_URL=(str, "/static/"),
    DD_STATIC_ROOT=(str, root("static")),
    DD_CELERY_BROKER_URL=(str, ""),
    DD_CELERY_BROKER_SCHEME=(str, "sqla+sqlite"),
    DD_CELERY_BROKER_USER=(str, ""),
    DD_CELERY_BROKER_PASSWORD=(str, ""),
    DD_CELERY_BROKER_HOST=(str, ""),
    DD_CELERY_BROKER_PORT=(int, -1),
    DD_CELERY_BROKER_PATH=(str, "/dojo.celerydb.sqlite"),
    DD_CELERY_BROKER_PARAMS=(str, ""),
    DD_CELERY_BROKER_TRANSPORT_OPTIONS=(str, ""),
    DD_CELERY_TASK_IGNORE_RESULT=(bool, True),
    DD_CELERY_RESULT_BACKEND=(str, "django-db"),
    DD_CELERY_RESULT_EXPIRES=(int, 86400),
    DD_CELERY_BEAT_SCHEDULE_FILENAME=(str, root("dojo.celery.beat.db")),
    DD_CELERY_TASK_SERIALIZER=(str, "pickle"),
    DD_CELERY_PASS_MODEL_BY_ID=(str, True),
    DD_FOOTER_VERSION=(str, ""),
    # models should be passed to celery by ID, default is False (for now)
    DD_FORCE_LOWERCASE_TAGS=(bool, True),
    DD_MAX_TAG_LENGTH=(int, 25),
    DD_DATABASE_ENGINE=(str, "django.db.backends.mysql"),
    DD_DATABASE_HOST=(str, "mysql"),
    DD_DATABASE_NAME=(str, "defectdojo"),
    # default django database name for testing is test_<dbname>
    DD_TEST_DATABASE_NAME=(str, "test_defectdojo"),
    DD_DATABASE_PASSWORD=(str, "defectdojo"),
    DD_DATABASE_PORT=(int, 3306),
    DD_DATABASE_USER=(str, "defectdojo"),
    DD_SECRET_KEY=(str, ""),
    DD_CREDENTIAL_AES_256_KEY=(str, "."),
    DD_DATA_UPLOAD_MAX_MEMORY_SIZE=(int, 8388608),  # Max post size set to 8mb
    DD_FORGOT_PASSWORD=(bool, True),  # do we show link "I forgot my password" on login screen
    DD_PASSWORD_RESET_TIMEOUT=(int, 259200),  # 3 days, in seconds (the deafult)
    DD_FORGOT_USERNAME=(bool, True),  # do we show link "I forgot my username" on login screen
    DD_SOCIAL_AUTH_SHOW_LOGIN_FORM=(bool, True),  # do we show user/pass input
    DD_SOCIAL_AUTH_CREATE_USER=(bool, True),  # if True creates user at first login
    DD_SOCIAL_LOGIN_AUTO_REDIRECT=(bool, False),  # auto-redirect if there is only one social login method
    DD_SOCIAL_AUTH_TRAILING_SLASH=(bool, True),
    DD_SOCIAL_AUTH_AUTH0_OAUTH2_ENABLED=(bool, False),
    DD_SOCIAL_AUTH_AUTH0_KEY=(str, ""),
    DD_SOCIAL_AUTH_AUTH0_SECRET=(str, ""),
    DD_SOCIAL_AUTH_AUTH0_DOMAIN=(str, ""),
    DD_SOCIAL_AUTH_AUTH0_SCOPE=(list, ["openid", "profile", "email"]),
    DD_SOCIAL_AUTH_GOOGLE_OAUTH2_ENABLED=(bool, False),
    DD_SOCIAL_AUTH_GOOGLE_OAUTH2_KEY=(str, ""),
    DD_SOCIAL_AUTH_GOOGLE_OAUTH2_SECRET=(str, ""),
    DD_SOCIAL_AUTH_GOOGLE_OAUTH2_WHITELISTED_DOMAINS=(list, [""]),
    DD_SOCIAL_AUTH_GOOGLE_OAUTH2_WHITELISTED_EMAILS=(list, [""]),
    DD_SOCIAL_AUTH_OKTA_OAUTH2_ENABLED=(bool, False),
    DD_SOCIAL_AUTH_OKTA_OAUTH2_KEY=(str, ""),
    DD_SOCIAL_AUTH_OKTA_OAUTH2_SECRET=(str, ""),
    DD_SOCIAL_AUTH_OKTA_OAUTH2_API_URL=(str, "https://{your-org-url}/oauth2"),
    DD_SOCIAL_AUTH_AZUREAD_TENANT_OAUTH2_ENABLED=(bool, False),
    DD_SOCIAL_AUTH_AZUREAD_TENANT_OAUTH2_KEY=(str, ""),
    DD_SOCIAL_AUTH_AZUREAD_TENANT_OAUTH2_SECRET=(str, ""),
    DD_SOCIAL_AUTH_AZUREAD_TENANT_OAUTH2_TENANT_ID=(str, ""),
    DD_SOCIAL_AUTH_AZUREAD_TENANT_OAUTH2_RESOURCE=(str, "https://graph.microsoft.com/"),
    DD_SOCIAL_AUTH_AZUREAD_TENANT_OAUTH2_GET_GROUPS=(bool, False),
    DD_SOCIAL_AUTH_AZUREAD_TENANT_OAUTH2_GROUPS_FILTER=(str, ""),
    DD_SOCIAL_AUTH_AZUREAD_TENANT_OAUTH2_CLEANUP_GROUPS=(bool, True),
    DD_SOCIAL_AUTH_GITLAB_OAUTH2_ENABLED=(bool, False),
    DD_SOCIAL_AUTH_GITLAB_PROJECT_AUTO_IMPORT=(bool, False),
    DD_SOCIAL_AUTH_GITLAB_PROJECT_IMPORT_TAGS=(bool, False),
    DD_SOCIAL_AUTH_GITLAB_PROJECT_IMPORT_URL=(bool, False),
    DD_SOCIAL_AUTH_GITLAB_PROJECT_MIN_ACCESS_LEVEL=(int, 20),
    DD_SOCIAL_AUTH_GITLAB_KEY=(str, ""),
    DD_SOCIAL_AUTH_GITLAB_SECRET=(str, ""),
    DD_SOCIAL_AUTH_GITLAB_API_URL=(str, "https://gitlab.com"),
    DD_SOCIAL_AUTH_GITLAB_SCOPE=(list, ["read_user", "openid"]),
    DD_SOCIAL_AUTH_KEYCLOAK_OAUTH2_ENABLED=(bool, False),
    DD_SOCIAL_AUTH_KEYCLOAK_KEY=(str, ""),
    DD_SOCIAL_AUTH_KEYCLOAK_SECRET=(str, ""),
    DD_SOCIAL_AUTH_KEYCLOAK_PUBLIC_KEY=(str, ""),
    DD_SOCIAL_AUTH_KEYCLOAK_AUTHORIZATION_URL=(str, ""),
    DD_SOCIAL_AUTH_KEYCLOAK_ACCESS_TOKEN_URL=(str, ""),
    DD_SOCIAL_AUTH_KEYCLOAK_LOGIN_BUTTON_TEXT=(str, "Login with Keycloak"),
    DD_SOCIAL_AUTH_GITHUB_ENTERPRISE_OAUTH2_ENABLED=(bool, False),
    DD_SOCIAL_AUTH_GITHUB_ENTERPRISE_URL=(str, ""),
    DD_SOCIAL_AUTH_GITHUB_ENTERPRISE_API_URL=(str, ""),
    DD_SOCIAL_AUTH_GITHUB_ENTERPRISE_KEY=(str, ""),
    DD_SOCIAL_AUTH_GITHUB_ENTERPRISE_SECRET=(str, ""),
    DD_SAML2_ENABLED=(bool, False),
    # Allows to override default SAML authentication backend. Check https://djangosaml2.readthedocs.io/contents/setup.html#custom-user-attributes-processing
    DD_SAML2_AUTHENTICATION_BACKENDS=(str, "djangosaml2.backends.Saml2Backend"),
    # Force Authentication to make SSO possible with SAML2
    DD_SAML2_FORCE_AUTH=(bool, True),
    DD_SAML2_LOGIN_BUTTON_TEXT=(str, "Login with SAML"),
    # Optional: display the idp SAML Logout URL in DefectDojo
    DD_SAML2_LOGOUT_URL=(str, ""),
    # Metadata is required for SAML, choose either remote url or local file path
    DD_SAML2_METADATA_AUTO_CONF_URL=(str, ""),
    DD_SAML2_METADATA_LOCAL_FILE_PATH=(str, ""),  # ex. '/public/share/idp_metadata.xml'
    # Optional, default is SITE_URL + /saml2/metadata/
    DD_SAML2_ENTITY_ID=(str, ""),
    # Allow to create user that are not already in the Django database
    DD_SAML2_CREATE_USER=(bool, False),
    DD_SAML2_ATTRIBUTES_MAP=(dict, {
        # Change Email/UserName/FirstName/LastName to corresponding SAML2 userprofile attributes.
        # format: SAML attrib:django_user_model
        "Email": "email",
        "UserName": "username",
        "Firstname": "first_name",
        "Lastname": "last_name",
    }),
    DD_SAML2_ALLOW_UNKNOWN_ATTRIBUTE=(bool, False),
    # Authentication via HTTP Proxy which put username to HTTP Header REMOTE_USER
    DD_AUTH_REMOTEUSER_ENABLED=(bool, False),
    # Names of headers which will be used for processing user data.
    # WARNING: Possible spoofing of headers. Read Warning in https://docs.djangoproject.com/en/3.2/howto/auth-remote-user/#configuration
    DD_AUTH_REMOTEUSER_USERNAME_HEADER=(str, "REMOTE_USER"),
    DD_AUTH_REMOTEUSER_EMAIL_HEADER=(str, ""),
    DD_AUTH_REMOTEUSER_FIRSTNAME_HEADER=(str, ""),
    DD_AUTH_REMOTEUSER_LASTNAME_HEADER=(str, ""),
    DD_AUTH_REMOTEUSER_GROUPS_HEADER=(str, ""),
    DD_AUTH_REMOTEUSER_GROUPS_CLEANUP=(bool, True),
    # Comma separated list of IP ranges with trusted proxies
    DD_AUTH_REMOTEUSER_TRUSTED_PROXY=(list, ["127.0.0.1/32"]),
    # REMOTE_USER will be processed only on login page. Check https://docs.djangoproject.com/en/3.2/howto/auth-remote-user/#using-remote-user-on-login-pages-only
    DD_AUTH_REMOTEUSER_LOGIN_ONLY=(bool, False),
    # `RemoteUser` is usually used behind AuthN proxy and users should not know about this mechanism from Swagger because it is not usable by users.
    # It should be hidden by default.
    DD_AUTH_REMOTEUSER_VISIBLE_IN_SWAGGER=(bool, False),
    # if somebody is using own documentation how to use DefectDojo in his own company
    DD_DOCUMENTATION_URL=(str, "https://documentation.defectdojo.com"),
    # merging findings doesn't always work well with dedupe and reimport etc.
    # disable it if you see any issues (and report them on github)
    DD_DISABLE_FINDING_MERGE=(bool, False),
    # SLA Notifications via alerts and JIRA comments
    # enable either DD_SLA_NOTIFY_ACTIVE or DD_SLA_NOTIFY_ACTIVE_VERIFIED_ONLY to enable the feature.
    # If desired you can enable to only notify for Findings that are linked to JIRA issues.
    # All three flags are moved to system_settings, will be removed from settings file
    DD_SLA_NOTIFY_ACTIVE=(bool, False),
    DD_SLA_NOTIFY_ACTIVE_VERIFIED_ONLY=(bool, False),
    DD_SLA_NOTIFY_WITH_JIRA_ONLY=(bool, False),
    # finetuning settings for when enabled
    DD_SLA_NOTIFY_PRE_BREACH=(int, 3),
    DD_SLA_NOTIFY_POST_BREACH=(int, 7),
    # Use business day's to calculate SLA's and age instead of calendar days
    DD_SLA_BUSINESS_DAYS=(bool, False),
    # maximum number of result in search as search can be an expensive operation
    DD_SEARCH_MAX_RESULTS=(int, 100),
    DD_SIMILAR_FINDINGS_MAX_RESULTS=(int, 25),
    # The maximum number of request/response pairs to return from the API. Values <0 return all pairs.
    DD_MAX_REQRESP_FROM_API=(int, -1),
    DD_MAX_AUTOCOMPLETE_WORDS=(int, 20000),
    DD_JIRA_SSL_VERIFY=(bool, True),
    # You can set extra Jira issue types via a simple env var that supports a csv format, like "Work Item,Vulnerability"
    DD_JIRA_EXTRA_ISSUE_TYPES=(str, ""),
    # if you want to keep logging to the console but in json format, change this here to 'json_console'
    DD_LOGGING_HANDLER=(str, "console"),
    # If true, drf-spectacular will load CSS & JS from default CDN, otherwise from static resources
    DD_DEFAULT_SWAGGER_UI=(bool, False),
    DD_ALERT_REFRESH=(bool, True),
    DD_DISABLE_ALERT_COUNTER=(bool, False),
    # to disable deleting alerts per user set value to -1
    DD_MAX_ALERTS_PER_USER=(int, 999),
    DD_TAG_PREFETCHING=(bool, True),
    DD_QUALYS_WAS_WEAKNESS_IS_VULN=(bool, False),
    # regular expression to exclude one or more parsers
    # could be usefull to limit parser allowed
    # AWS Scout2 Scan Parser is deprecated (see https://github.com/DefectDojo/django-DefectDojo/pull/5268)
    DD_PARSER_EXCLUDE=(str, ""),
    # when enabled in sytem settings,  every minute a job run to delete excess duplicates
    # we limit the amount of duplicates that can be deleted in a single run of that job
    # to prevent overlapping runs of that job from occurrring
    DD_DUPE_DELETE_MAX_PER_RUN=(int, 200),
    # when enabled 'mitigated date' and 'mitigated by' of a finding become editable
    DD_EDITABLE_MITIGATED_DATA=(bool, False),
    # new feature that tracks history across multiple reimports for the same test
    DD_TRACK_IMPORT_HISTORY=(bool, True),
    # Delete Auditlogs older than x month; -1 to keep all logs
    DD_AUDITLOG_FLUSH_RETENTION_PERIOD=(int, -1),
    # Allow grouping of findings in the same test, for example to group findings per dependency
    # DD_FEATURE_FINDING_GROUPS feature is moved to system_settings, will be removed from settings file
    DD_FEATURE_FINDING_GROUPS=(bool, True),
    DD_JIRA_TEMPLATE_ROOT=(str, "dojo/templates/issue-trackers"),
    DD_TEMPLATE_DIR_PREFIX=(str, "dojo/templates/"),
    # Initial behaviour in Defect Dojo was to delete all duplicates when an original was deleted
    # New behaviour is to leave the duplicates in place, but set the oldest of duplicates as new original
    # Set to True to revert to the old behaviour where all duplicates are deleted
    DD_DUPLICATE_CLUSTER_CASCADE_DELETE=(str, False),
    # Enable Rate Limiting for the login page
    DD_RATE_LIMITER_ENABLED=(bool, False),
    # Examples include 5/m 100/h and more https://django-ratelimit.readthedocs.io/en/stable/rates.html#simple-rates
    DD_RATE_LIMITER_RATE=(str, "5/m"),
    # Block the requests after rate limit is exceeded
    DD_RATE_LIMITER_BLOCK=(bool, False),
    # Forces the user to change password on next login.
    DD_RATE_LIMITER_ACCOUNT_LOCKOUT=(bool, False),
    # when enabled SonarQube API parser will download the security hotspots
    DD_SONARQUBE_API_PARSER_HOTSPOTS=(bool, True),
    # when enabled, finding importing will occur asynchronously, default False
    DD_ASYNC_FINDING_IMPORT=(bool, False),
    # The number of findings to be processed per celeryworker
    DD_ASYNC_FINDING_IMPORT_CHUNK_SIZE=(int, 100),
    # When enabled, deleting objects will be occur from the bottom up. In the example of deleting an engagement
    # The objects will be deleted as follows Endpoints -> Findings -> Tests -> Engagement
    DD_ASYNC_OBJECT_DELETE=(bool, False),
    # The number of objects to be deleted per celeryworker
    DD_ASYNC_OBEJECT_DELETE_CHUNK_SIZE=(int, 100),
    # When enabled, display the preview of objects to be deleted. This can take a long time to render
    # for very large objects
    DD_DELETE_PREVIEW=(bool, True),
    # List of acceptable file types that can be uploaded to a given object via arbitrary file upload
<<<<<<< HEAD
    DD_FILE_UPLOAD_TYPES=(list, ['.txt', '.pdf', '.json', '.xml', '.csv', '.yml', '.png', '.jpeg',
                                 '.sarif', '.xlsx', '.doc', '.html', '.js', '.nessus', '.zip']),
=======
    DD_FILE_UPLOAD_TYPES=(list, [".txt", ".pdf", ".json", ".xml", ".csv", ".yml", ".png", ".jpeg",
                                 ".sarif", ".xslx", ".doc", ".html", ".js", ".nessus", ".zip"]),
>>>>>>> a62ea5d9
    # Max file size for scan added via API in MB
    DD_SCAN_FILE_MAX_SIZE=(int, 100),
    # When disabled, existing user tokens will not be removed but it will not be
    # possible to create new and it will not be possible to use exising.
    DD_API_TOKENS_ENABLED=(bool, True),
    # You can set extra Jira headers by suppling a dictionary in header: value format (pass as env var like "headr_name=value,another_header=anohter_value")
    DD_ADDITIONAL_HEADERS=(dict, {}),
    # Set fields used by the hashcode generator for deduplication, via en env variable that contains a JSON string
    DD_HASHCODE_FIELDS_PER_SCANNER=(str, ""),
    # Set deduplication algorithms per parser, via en env variable that contains a JSON string
    DD_DEDUPLICATION_ALGORITHM_PER_PARSER=(str, ""),
    # Dictates whether cloud banner is created or not
    DD_CREATE_CLOUD_BANNER=(bool, True),
    # With this setting turned on, Dojo maintains an audit log of changes made to entities (Findings, Tests, Engagements, Procuts, ...)
    # If you run big import you may want to disable this because the way django-auditlog currently works, there's
    # a big performance hit. Especially during (re-)imports.
    DD_ENABLE_AUDITLOG=(bool, True),
    # Specifies whether the "first seen" date of a given report should be used over the "last seen" date
    DD_USE_FIRST_SEEN=(bool, False),
    # When set to True, use the older version of the qualys parser that is a more heavy handed in setting severity
    # with the use of CVSS scores to potentially override the severity found in the report produced by the tool
    DD_QUALYS_LEGACY_SEVERITY_PARSING=(bool, True),
    # Use System notification settings to override user's notification settings
    DD_NOTIFICATIONS_SYSTEM_LEVEL_TRUMP=(list, ["user_mentioned", "review_requested"]),
)


def generate_url(scheme, double_slashes, user, password, host, port, path, params):
    result_list = []
    result_list.append(scheme)
    result_list.append(":")
    if double_slashes:
        result_list.append("//")
    result_list.append(user)
    if len(password) > 0:
        result_list.append(":")
        result_list.append(password)
    if len(user) > 0 or len(password) > 0:
        result_list.append("@")
    result_list.append(host)
    if port >= 0:
        result_list.append(":")
        result_list.append(str(port))
    if len(path) > 0 and path[0] != "/":
        result_list.append("/")
    result_list.append(path)
    if len(params) > 0 and params[0] != "?":
        result_list.append("?")
    result_list.append(params)
    return "".join(result_list)


# Read .env file as default or from the command line, DD_ENV_PATH
if os.path.isfile(root("dojo/settings/.env.prod")) or "DD_ENV_PATH" in os.environ:
    env.read_env(root("dojo/settings/" + env.str("DD_ENV_PATH", ".env.prod")))

# ------------------------------------------------------------------------------
# GENERAL
# ------------------------------------------------------------------------------

# False if not in os.environ
DEBUG = env("DD_DEBUG")
TEMPLATE_DEBUG = env("DD_TEMPLATE_DEBUG")

# Hosts/domain names that are valid for this site; required if DEBUG is False
# See https://docs.djangoproject.com/en/2.0/ref/settings/#allowed-hosts
SITE_URL = env("DD_SITE_URL")
ALLOWED_HOSTS = tuple(env.list("DD_ALLOWED_HOSTS", default=["localhost", "127.0.0.1"]))

# Raises django's ImproperlyConfigured exception if SECRET_KEY not in os.environ
SECRET_KEY = env("DD_SECRET_KEY")

# Local time zone for this installation. Choices can be found here:
# http://en.wikipedia.org/wiki/List_of_tz_zones_by_name
# although not all choices may be available on all operating systems.
# In a Windows environment this must be set to your system time zone.
TIME_ZONE = env("DD_TIME_ZONE")

# Language code for this installation. All choices can be found here:
# http://www.i18nguy.com/unicode/language-identifiers.html
LANGUAGE_CODE = env("DD_LANGUAGE_CODE")

SITE_ID = env("DD_SITE_ID")

# If you set this to False, Django will make some optimizations so as not
# to load the internationalization machinery.
USE_I18N = env("DD_USE_I18N")

# If you set this to False, Django will not use timezone-aware datetimes.
USE_TZ = env("DD_USE_TZ")

TEST_RUNNER = env("DD_TEST_RUNNER")

ALERT_REFRESH = env("DD_ALERT_REFRESH")
DISABLE_ALERT_COUNTER = env("DD_DISABLE_ALERT_COUNTER")
MAX_ALERTS_PER_USER = env("DD_MAX_ALERTS_PER_USER")

TAG_PREFETCHING = env("DD_TAG_PREFETCHING")

# ------------------------------------------------------------------------------
# DATABASE
# ------------------------------------------------------------------------------

# Parse database connection url strings like psql://user:pass@127.0.0.1:8458/db
if os.getenv("DD_DATABASE_URL") is not None:
    DATABASES = {
        "default": env.db("DD_DATABASE_URL"),
    }
else:
    DATABASES = {
        "default": {
            "ENGINE": env("DD_DATABASE_ENGINE"),
            "NAME": env("DD_DATABASE_NAME"),
            "TEST": {
                "NAME": env("DD_TEST_DATABASE_NAME"),
            },
            "USER": env("DD_DATABASE_USER"),
            "PASSWORD": env("DD_DATABASE_PASSWORD"),
            "HOST": env("DD_DATABASE_HOST"),
            "PORT": env("DD_DATABASE_PORT"),
        },
    }

# Track migrations through source control rather than making migrations locally
if env("DD_TRACK_MIGRATIONS"):
    MIGRATION_MODULES = {"dojo": "dojo.db_migrations"}

# Default for automatically created id fields,
# see https://docs.djangoproject.com/en/3.2/releases/3.2/#customizing-type-of-auto-created-primary-keys
DEFAULT_AUTO_FIELD = "django.db.models.AutoField"

# ------------------------------------------------------------------------------
# MEDIA
# ------------------------------------------------------------------------------

DOJO_ROOT = env("DD_ROOT")

# Absolute filesystem path to the directory that will hold user-uploaded files.
# Example: "/var/www/example.com/media/"
MEDIA_ROOT = env("DD_MEDIA_ROOT")

# URL that handles the media served from MEDIA_ROOT. Make sure to use a
# trailing slash.
# Examples: "http://example.com/media/", "http://media.example.com/"
MEDIA_URL = env("DD_MEDIA_URL")

# ------------------------------------------------------------------------------
# STATIC
# ------------------------------------------------------------------------------

# Absolute path to the directory static files should be collected to.
# Don't put anything in this directory yourself; store your static files
# in apps' "static/" subdirectories and in STATICFILES_DIRS.
# Example: "/var/www/example.com/static/"
STATIC_ROOT = env("DD_STATIC_ROOT")

# URL prefix for static files.
# Example: "http://example.com/static/", "http://static.example.com/"
STATIC_URL = env("DD_STATIC_URL")

# Additional locations of static files
STATICFILES_DIRS = (
    # Put strings here, like "/home/html/static" or "C:/www/django/static".
    # Always use forward slashes, even on Windows.
    # Don't forget to use absolute paths, not relative paths.
    os.path.join(os.path.dirname(DOJO_ROOT), "components", "node_modules"),
)

# List of finder classes that know how to find static files in
# various locations.
STATICFILES_FINDERS = (
    "django.contrib.staticfiles.finders.FileSystemFinder",
    "django.contrib.staticfiles.finders.AppDirectoriesFinder",
)

FILE_UPLOAD_HANDLERS = (
    "django.core.files.uploadhandler.TemporaryFileUploadHandler",
)

DATA_UPLOAD_MAX_MEMORY_SIZE = env("DD_DATA_UPLOAD_MAX_MEMORY_SIZE")

# ------------------------------------------------------------------------------
# URLS
# ------------------------------------------------------------------------------
# https://docs.djangoproject.com/en/dev/ref/settings/#root-urlconf

# AUTHENTICATION_BACKENDS = [
# 'axes.backends.AxesModelBackend',
# ]

ROOT_URLCONF = "dojo.urls"

# Python dotted path to the WSGI application used by Django's runserver.
# https://docs.djangoproject.com/en/dev/ref/settings/#wsgi-application
WSGI_APPLICATION = "dojo.wsgi.application"

URL_PREFIX = env("DD_URL_PREFIX")

# ------------------------------------------------------------------------------
# AUTHENTICATION
# ------------------------------------------------------------------------------

LOGIN_REDIRECT_URL = env("DD_LOGIN_REDIRECT_URL")
LOGIN_URL = env("DD_LOGIN_URL")

# These are the individidual modules supported by social-auth
AUTHENTICATION_BACKENDS = (
    "social_core.backends.auth0.Auth0OAuth2",
    "social_core.backends.google.GoogleOAuth2",
    "social_core.backends.okta.OktaOAuth2",
    "social_core.backends.azuread_tenant.AzureADTenantOAuth2",
    "social_core.backends.gitlab.GitLabOAuth2",
    "social_core.backends.keycloak.KeycloakOAuth2",
    "social_core.backends.github_enterprise.GithubEnterpriseOAuth2",
    "dojo.remote_user.RemoteUserBackend",
    "django.contrib.auth.backends.RemoteUserBackend",
    "django.contrib.auth.backends.ModelBackend",
)

# Make Argon2 the default password hasher by listing it first
# Unfortunately Django doesn't provide the default built-in
# PASSWORD_HASHERS list here as a variable which we could modify,
# so we have to list all the hashers present in Django :-(
PASSWORD_HASHERS = [
    "django.contrib.auth.hashers.Argon2PasswordHasher",
    "django.contrib.auth.hashers.PBKDF2PasswordHasher",
    "django.contrib.auth.hashers.PBKDF2SHA1PasswordHasher",
    "django.contrib.auth.hashers.BCryptSHA256PasswordHasher",
    "django.contrib.auth.hashers.BCryptPasswordHasher",
    "django.contrib.auth.hashers.MD5PasswordHasher",
]

SOCIAL_AUTH_PIPELINE = (
    "social_core.pipeline.social_auth.social_details",
    "dojo.pipeline.social_uid",
    "social_core.pipeline.social_auth.auth_allowed",
    "social_core.pipeline.social_auth.social_user",
    "social_core.pipeline.user.get_username",
    "social_core.pipeline.social_auth.associate_by_email",
    "dojo.pipeline.create_user",
    "dojo.pipeline.modify_permissions",
    "social_core.pipeline.social_auth.associate_user",
    "social_core.pipeline.social_auth.load_extra_data",
    "social_core.pipeline.user.user_details",
    "dojo.pipeline.update_azure_groups",
    "dojo.pipeline.update_product_access",
)

CLASSIC_AUTH_ENABLED = True
FORGOT_PASSWORD = env("DD_FORGOT_PASSWORD")
FORGOT_USERNAME = env("DD_FORGOT_USERNAME")
PASSWORD_RESET_TIMEOUT = env("DD_PASSWORD_RESET_TIMEOUT")
# Showing login form (form is not needed for external auth: OKTA, Google Auth, etc.)
SHOW_LOGIN_FORM = env("DD_SOCIAL_AUTH_SHOW_LOGIN_FORM")
SOCIAL_LOGIN_AUTO_REDIRECT = env("DD_SOCIAL_LOGIN_AUTO_REDIRECT")
SOCIAL_AUTH_CREATE_USER = env("DD_SOCIAL_AUTH_CREATE_USER")

SOCIAL_AUTH_STRATEGY = "social_django.strategy.DjangoStrategy"
SOCIAL_AUTH_STORAGE = "social_django.models.DjangoStorage"
SOCIAL_AUTH_ADMIN_USER_SEARCH_FIELDS = ["username", "first_name", "last_name", "email"]
SOCIAL_AUTH_USERNAME_IS_FULL_EMAIL = True

GOOGLE_OAUTH_ENABLED = env("DD_SOCIAL_AUTH_GOOGLE_OAUTH2_ENABLED")
SOCIAL_AUTH_GOOGLE_OAUTH2_KEY = env("DD_SOCIAL_AUTH_GOOGLE_OAUTH2_KEY")
SOCIAL_AUTH_GOOGLE_OAUTH2_SECRET = env("DD_SOCIAL_AUTH_GOOGLE_OAUTH2_SECRET")
SOCIAL_AUTH_GOOGLE_OAUTH2_WHITELISTED_DOMAINS = env("DD_SOCIAL_AUTH_GOOGLE_OAUTH2_WHITELISTED_DOMAINS")
SOCIAL_AUTH_GOOGLE_OAUTH2_WHITELISTED_EMAILS = env("DD_SOCIAL_AUTH_GOOGLE_OAUTH2_WHITELISTED_EMAILS")
SOCIAL_AUTH_LOGIN_ERROR_URL = "/login"
SOCIAL_AUTH_BACKEND_ERROR_URL = "/login"

OKTA_OAUTH_ENABLED = env("DD_SOCIAL_AUTH_OKTA_OAUTH2_ENABLED")
SOCIAL_AUTH_OKTA_OAUTH2_KEY = env("DD_SOCIAL_AUTH_OKTA_OAUTH2_KEY")
SOCIAL_AUTH_OKTA_OAUTH2_SECRET = env("DD_SOCIAL_AUTH_OKTA_OAUTH2_SECRET")
SOCIAL_AUTH_OKTA_OAUTH2_API_URL = env("DD_SOCIAL_AUTH_OKTA_OAUTH2_API_URL")

AZUREAD_TENANT_OAUTH2_ENABLED = env("DD_SOCIAL_AUTH_AZUREAD_TENANT_OAUTH2_ENABLED")
SOCIAL_AUTH_AZUREAD_TENANT_OAUTH2_KEY = env("DD_SOCIAL_AUTH_AZUREAD_TENANT_OAUTH2_KEY")
SOCIAL_AUTH_AZUREAD_TENANT_OAUTH2_SECRET = env("DD_SOCIAL_AUTH_AZUREAD_TENANT_OAUTH2_SECRET")
SOCIAL_AUTH_AZUREAD_TENANT_OAUTH2_TENANT_ID = env("DD_SOCIAL_AUTH_AZUREAD_TENANT_OAUTH2_TENANT_ID")
SOCIAL_AUTH_AZUREAD_TENANT_OAUTH2_RESOURCE = env("DD_SOCIAL_AUTH_AZUREAD_TENANT_OAUTH2_RESOURCE")
AZUREAD_TENANT_OAUTH2_GET_GROUPS = env("DD_SOCIAL_AUTH_AZUREAD_TENANT_OAUTH2_GET_GROUPS")
AZUREAD_TENANT_OAUTH2_GROUPS_FILTER = env("DD_SOCIAL_AUTH_AZUREAD_TENANT_OAUTH2_GROUPS_FILTER")
AZUREAD_TENANT_OAUTH2_CLEANUP_GROUPS = env("DD_SOCIAL_AUTH_AZUREAD_TENANT_OAUTH2_CLEANUP_GROUPS")

GITLAB_OAUTH2_ENABLED = env("DD_SOCIAL_AUTH_GITLAB_OAUTH2_ENABLED")
GITLAB_PROJECT_AUTO_IMPORT = env("DD_SOCIAL_AUTH_GITLAB_PROJECT_AUTO_IMPORT")
GITLAB_PROJECT_IMPORT_TAGS = env("DD_SOCIAL_AUTH_GITLAB_PROJECT_IMPORT_TAGS")
GITLAB_PROJECT_IMPORT_URL = env("DD_SOCIAL_AUTH_GITLAB_PROJECT_IMPORT_URL")
GITLAB_PROJECT_MIN_ACCESS_LEVEL = env("DD_SOCIAL_AUTH_GITLAB_PROJECT_MIN_ACCESS_LEVEL")
SOCIAL_AUTH_GITLAB_KEY = env("DD_SOCIAL_AUTH_GITLAB_KEY")
SOCIAL_AUTH_GITLAB_SECRET = env("DD_SOCIAL_AUTH_GITLAB_SECRET")
SOCIAL_AUTH_GITLAB_API_URL = env("DD_SOCIAL_AUTH_GITLAB_API_URL")
SOCIAL_AUTH_GITLAB_SCOPE = env("DD_SOCIAL_AUTH_GITLAB_SCOPE")

# Add required scope if auto import is enabled
if GITLAB_PROJECT_AUTO_IMPORT:
    SOCIAL_AUTH_GITLAB_SCOPE += ["read_repository"]

AUTH0_OAUTH2_ENABLED = env("DD_SOCIAL_AUTH_AUTH0_OAUTH2_ENABLED")
SOCIAL_AUTH_AUTH0_KEY = env("DD_SOCIAL_AUTH_AUTH0_KEY")
SOCIAL_AUTH_AUTH0_SECRET = env("DD_SOCIAL_AUTH_AUTH0_SECRET")
SOCIAL_AUTH_AUTH0_DOMAIN = env("DD_SOCIAL_AUTH_AUTH0_DOMAIN")
SOCIAL_AUTH_AUTH0_SCOPE = env("DD_SOCIAL_AUTH_AUTH0_SCOPE")
SOCIAL_AUTH_TRAILING_SLASH = env("DD_SOCIAL_AUTH_TRAILING_SLASH")

KEYCLOAK_OAUTH2_ENABLED = env("DD_SOCIAL_AUTH_KEYCLOAK_OAUTH2_ENABLED")
SOCIAL_AUTH_KEYCLOAK_KEY = env("DD_SOCIAL_AUTH_KEYCLOAK_KEY")
SOCIAL_AUTH_KEYCLOAK_SECRET = env("DD_SOCIAL_AUTH_KEYCLOAK_SECRET")
SOCIAL_AUTH_KEYCLOAK_PUBLIC_KEY = env("DD_SOCIAL_AUTH_KEYCLOAK_PUBLIC_KEY")
SOCIAL_AUTH_KEYCLOAK_AUTHORIZATION_URL = env("DD_SOCIAL_AUTH_KEYCLOAK_AUTHORIZATION_URL")
SOCIAL_AUTH_KEYCLOAK_ACCESS_TOKEN_URL = env("DD_SOCIAL_AUTH_KEYCLOAK_ACCESS_TOKEN_URL")
SOCIAL_AUTH_KEYCLOAK_LOGIN_BUTTON_TEXT = env("DD_SOCIAL_AUTH_KEYCLOAK_LOGIN_BUTTON_TEXT")

GITHUB_ENTERPRISE_OAUTH2_ENABLED = env("DD_SOCIAL_AUTH_GITHUB_ENTERPRISE_OAUTH2_ENABLED")
SOCIAL_AUTH_GITHUB_ENTERPRISE_URL = env("DD_SOCIAL_AUTH_GITHUB_ENTERPRISE_URL")
SOCIAL_AUTH_GITHUB_ENTERPRISE_API_URL = env("DD_SOCIAL_AUTH_GITHUB_ENTERPRISE_API_URL")
SOCIAL_AUTH_GITHUB_ENTERPRISE_KEY = env("DD_SOCIAL_AUTH_GITHUB_ENTERPRISE_KEY")
SOCIAL_AUTH_GITHUB_ENTERPRISE_SECRET = env("DD_SOCIAL_AUTH_GITHUB_ENTERPRISE_SECRET")

DOCUMENTATION_URL = env("DD_DOCUMENTATION_URL")

# Setting SLA_NOTIFY_ACTIVE and SLA_NOTIFY_ACTIVE_VERIFIED to False will disable the feature
# If you import thousands of Active findings through your pipeline everyday,
# and make the choice of enabling SLA notifications for non-verified findings,
# be mindful of performance.
# 'SLA_NOTIFY_ACTIVE', 'SLA_NOTIFY_ACTIVE_VERIFIED_ONLY' and 'SLA_NOTIFY_WITH_JIRA_ONLY' are moved to system settings, will be removed here
SLA_NOTIFY_ACTIVE = env("DD_SLA_NOTIFY_ACTIVE")  # this will include 'verified' findings as well as non-verified.
SLA_NOTIFY_ACTIVE_VERIFIED_ONLY = env("DD_SLA_NOTIFY_ACTIVE_VERIFIED_ONLY")
SLA_NOTIFY_WITH_JIRA_ONLY = env("DD_SLA_NOTIFY_WITH_JIRA_ONLY")  # Based on the 2 above, but only with a JIRA link
SLA_NOTIFY_PRE_BREACH = env("DD_SLA_NOTIFY_PRE_BREACH")  # in days, notify between dayofbreach minus this number until dayofbreach
SLA_NOTIFY_POST_BREACH = env("DD_SLA_NOTIFY_POST_BREACH")  # in days, skip notifications for findings that go past dayofbreach plus this number
SLA_BUSINESS_DAYS = env("DD_SLA_BUSINESS_DAYS")  # Use business days to calculate SLA's and age of a finding instead of calendar days


SEARCH_MAX_RESULTS = env("DD_SEARCH_MAX_RESULTS")
SIMILAR_FINDINGS_MAX_RESULTS = env("DD_SIMILAR_FINDINGS_MAX_RESULTS")
MAX_REQRESP_FROM_API = env("DD_MAX_REQRESP_FROM_API")
MAX_AUTOCOMPLETE_WORDS = env("DD_MAX_AUTOCOMPLETE_WORDS")

LOGIN_EXEMPT_URLS = (
    rf"^{URL_PREFIX}static/",
    rf"^{URL_PREFIX}webhook/([\w-]+)$",
    rf"^{URL_PREFIX}webhook/",
    rf"^{URL_PREFIX}jira/webhook/([\w-]+)$",
    rf"^{URL_PREFIX}jira/webhook/",
    rf"^{URL_PREFIX}reports/cover$",
    rf"^{URL_PREFIX}finding/image/(?P<token>[^/]+)$",
    rf"^{URL_PREFIX}api/v2/",
    r"complete/",
    r"empty_questionnaire/([\d]+)/answer",
    rf"^{URL_PREFIX}password_reset/",
    rf"^{URL_PREFIX}forgot_username",
    rf"^{URL_PREFIX}reset/",
)

AUTH_PASSWORD_VALIDATORS = [
    {
        "NAME": "dojo.user.validators.DojoCommonPasswordValidator",
    },
    {
        "NAME": "dojo.user.validators.MinLengthValidator",
    },
    {
        "NAME": "dojo.user.validators.MaxLengthValidator",
    },
    {
        "NAME": "dojo.user.validators.NumberValidator",
    },
    {
        "NAME": "dojo.user.validators.UppercaseValidator",
    },
    {
        "NAME": "dojo.user.validators.LowercaseValidator",
    },
    {
        "NAME": "dojo.user.validators.SymbolValidator",
    },
]

# https://django-ratelimit.readthedocs.io/en/stable/index.html
RATE_LIMITER_ENABLED = env("DD_RATE_LIMITER_ENABLED")
RATE_LIMITER_RATE = env("DD_RATE_LIMITER_RATE")  # Examples include 5/m 100/h and more https://django-ratelimit.readthedocs.io/en/stable/rates.html#simple-rates
RATE_LIMITER_BLOCK = env("DD_RATE_LIMITER_BLOCK")  # Block the requests after rate limit is exceeded
RATE_LIMITER_ACCOUNT_LOCKOUT = env("DD_RATE_LIMITER_ACCOUNT_LOCKOUT")  # Forces the user to change password on next login.

# ------------------------------------------------------------------------------
# SECURITY DIRECTIVES
# ------------------------------------------------------------------------------

# If True, the SecurityMiddleware redirects all non-HTTPS requests to HTTPS
# (except for those URLs matching a regular expression listed in SECURE_REDIRECT_EXEMPT).
SECURE_SSL_REDIRECT = env("DD_SECURE_SSL_REDIRECT")

# If True, the SecurityMiddleware sets the X-Content-Type-Options: nosniff;
SECURE_CONTENT_TYPE_NOSNIFF = env("DD_SECURE_CONTENT_TYPE_NOSNIFF")

# Whether to use HTTPOnly flag on the session cookie.
# If this is set to True, client-side JavaScript will not to be able to access the session cookie.
SESSION_COOKIE_HTTPONLY = env("DD_SESSION_COOKIE_HTTPONLY")

# Whether to use HttpOnly flag on the CSRF cookie. If this is set to True,
# client-side JavaScript will not to be able to access the CSRF cookie.
CSRF_COOKIE_HTTPONLY = env("DD_CSRF_COOKIE_HTTPONLY")

# Whether to use a secure cookie for the session cookie. If this is set to True,
# the cookie will be marked as secure, which means browsers may ensure that the
# cookie is only sent with an HTTPS connection.
SESSION_COOKIE_SECURE = env("DD_SESSION_COOKIE_SECURE")
SESSION_COOKIE_SAMESITE = env("DD_SESSION_COOKIE_SAMESITE")

# Override default Django behavior for incorrect URLs
APPEND_SLASH = env("DD_APPEND_SLASH")

# Whether to use a secure cookie for the CSRF cookie.
CSRF_COOKIE_SECURE = env("DD_CSRF_COOKIE_SECURE")
CSRF_COOKIE_SAMESITE = env("DD_CSRF_COOKIE_SAMESITE")

# A list of trusted origins for unsafe requests (e.g. POST).
# Use comma-separated list of domains, they will be split to list automatically
# Only specify this settings if the contents is not an empty list (the default)
if env("DD_CSRF_TRUSTED_ORIGINS") != ["[]"]:
    CSRF_TRUSTED_ORIGINS = env("DD_CSRF_TRUSTED_ORIGINS")

# Unless set to None, the SecurityMiddleware sets the Cross-Origin Opener Policy
# header on all responses that do not already have it to the value provided.
SECURE_CROSS_ORIGIN_OPENER_POLICY = env("DD_SECURE_CROSS_ORIGIN_OPENER_POLICY") if env("DD_SECURE_CROSS_ORIGIN_OPENER_POLICY") != "None" else None

if env("DD_SECURE_PROXY_SSL_HEADER"):
    SECURE_PROXY_SSL_HEADER = ("HTTP_X_FORWARDED_PROTO", "https")

if env("DD_SECURE_HSTS_INCLUDE_SUBDOMAINS"):
    SECURE_HSTS_SECONDS = env("DD_SECURE_HSTS_SECONDS")
    SECURE_HSTS_INCLUDE_SUBDOMAINS = env("DD_SECURE_HSTS_INCLUDE_SUBDOMAINS")

SESSION_EXPIRE_AT_BROWSER_CLOSE = env("DD_SESSION_EXPIRE_AT_BROWSER_CLOSE")
SESSION_COOKIE_AGE = env("DD_SESSION_COOKIE_AGE")

# ------------------------------------------------------------------------------
# DEFECTDOJO SPECIFIC
# ------------------------------------------------------------------------------

# Credential Key
CREDENTIAL_AES_256_KEY = env("DD_CREDENTIAL_AES_256_KEY")
DB_KEY = env("DD_CREDENTIAL_AES_256_KEY")

# Used in a few places to prefix page headings and in email salutations
TEAM_NAME = env("DD_TEAM_NAME")

# Used to configure a custom version in the footer of the base.html template.
FOOTER_VERSION = env("DD_FOOTER_VERSION")

# Django-tagging settings
FORCE_LOWERCASE_TAGS = env("DD_FORCE_LOWERCASE_TAGS")
MAX_TAG_LENGTH = env("DD_MAX_TAG_LENGTH")


# ------------------------------------------------------------------------------
# ADMIN
# ------------------------------------------------------------------------------
ADMINS = getaddresses([env("DD_ADMINS")])

# https://docs.djangoproject.com/en/dev/ref/settings/#managers
MANAGERS = ADMINS

# Django admin enabled
DJANGO_ADMIN_ENABLED = env("DD_DJANGO_ADMIN_ENABLED")

# ------------------------------------------------------------------------------
# API V2
# ------------------------------------------------------------------------------

API_TOKENS_ENABLED = env("DD_API_TOKENS_ENABLED")

REST_FRAMEWORK = {
    "DEFAULT_SCHEMA_CLASS": "drf_spectacular.openapi.AutoSchema",
    "DEFAULT_AUTHENTICATION_CLASSES": (
        "rest_framework.authentication.SessionAuthentication",
        "rest_framework.authentication.BasicAuthentication",
    ),
    "DEFAULT_PERMISSION_CLASSES": (
        "rest_framework.permissions.DjangoModelPermissions",
    ),
    "DEFAULT_RENDERER_CLASSES": (
        "rest_framework.renderers.JSONRenderer",
    ),
    "DEFAULT_PAGINATION_CLASS": "rest_framework.pagination.LimitOffsetPagination",
    "PAGE_SIZE": 25,
    "EXCEPTION_HANDLER": "dojo.api_v2.exception_handler.custom_exception_handler",
}

if API_TOKENS_ENABLED:
    REST_FRAMEWORK["DEFAULT_AUTHENTICATION_CLASSES"] += ("rest_framework.authentication.TokenAuthentication",)

SPECTACULAR_SETTINGS = {
    "TITLE": "Defect Dojo API v2",
    "DESCRIPTION": "Defect Dojo - Open Source vulnerability Management made easy. Prefetch related parameters/responses not yet in the schema.",
    "VERSION": __version__,
    "SCHEMA_PATH_PREFIX": "/api/v2",
    # OTHER SETTINGS
    # the following set to False could help some client generators
    # 'ENUM_ADD_EXPLICIT_BLANK_NULL_CHOICE': False,
    "PREPROCESSING_HOOKS": ["dojo.urls.drf_spectacular_preprocessing_filter_spec"],
    "POSTPROCESSING_HOOKS": ["dojo.api_v2.prefetch.schema.prefetch_postprocessing_hook"],
    # show file selection dialogue, see https://github.com/tfranzel/drf-spectacular/issues/455
    "COMPONENT_SPLIT_REQUEST": True,
    "SWAGGER_UI_SETTINGS": {
        "docExpansion": "none",
    },
}

if not env("DD_DEFAULT_SWAGGER_UI"):
    SPECTACULAR_SETTINGS["SWAGGER_UI_DIST"] = "SIDECAR"
    SPECTACULAR_SETTINGS["SWAGGER_UI_FAVICON_HREF"] = "SIDECAR"

# ------------------------------------------------------------------------------
# TEMPLATES
# ------------------------------------------------------------------------------

TEMPLATES = [
    {
        "BACKEND": "django.template.backends.django.DjangoTemplates",
        "APP_DIRS": True,
        "OPTIONS": {
            "debug": env("DD_DEBUG"),
            "context_processors": [
                "django.template.context_processors.debug",
                "django.template.context_processors.request",
                "django.contrib.auth.context_processors.auth",
                "django.contrib.messages.context_processors.messages",
                "social_django.context_processors.backends",
                "social_django.context_processors.login_redirect",
                "dojo.context_processors.globalize_vars",
                "dojo.context_processors.bind_system_settings",
                "dojo.context_processors.bind_alert_count",
                "dojo.context_processors.bind_announcement",
            ],
        },
    },
]

# ------------------------------------------------------------------------------
# APPS
# ------------------------------------------------------------------------------

INSTALLED_APPS = (
    "django.contrib.auth",
    "django.contrib.contenttypes",
    "django.contrib.sessions",
    "django.contrib.sites",
    "django.contrib.messages",
    "django.contrib.staticfiles",
    "polymorphic",  # provides admin templates
    "django.contrib.admin",
    "django.contrib.humanize",
    "auditlog",
    "dojo",
    "watson",
    "tagging",  # not used, but still needed for migration 0065_django_tagulous.py (v1.10.0)
    "imagekit",
    "multiselectfield",
    "rest_framework",
    "rest_framework.authtoken",
    "dbbackup",
    "django_celery_results",
    "social_django",
    "drf_spectacular",
    "drf_spectacular_sidecar",  # required for Django collectstatic discovery
    "tagulous",
    "fontawesomefree",
    "django_filters",
)

# ------------------------------------------------------------------------------
# MIDDLEWARE
# ------------------------------------------------------------------------------
DJANGO_MIDDLEWARE_CLASSES = [
    "django.middleware.common.CommonMiddleware",
    "dojo.middleware.APITrailingSlashMiddleware",
    "dojo.middleware.DojoSytemSettingsMiddleware",
    "django.contrib.sessions.middleware.SessionMiddleware",
    "django.middleware.csrf.CsrfViewMiddleware",
    "django.middleware.security.SecurityMiddleware",
    "django.contrib.auth.middleware.AuthenticationMiddleware",
    "django.contrib.messages.middleware.MessageMiddleware",
    "django.middleware.clickjacking.XFrameOptionsMiddleware",
    "dojo.middleware.LoginRequiredMiddleware",
    "dojo.middleware.AdditionalHeaderMiddleware",
    "social_django.middleware.SocialAuthExceptionMiddleware",
    "watson.middleware.SearchContextMiddleware",
    "dojo.middleware.AuditlogMiddleware",
    "crum.CurrentRequestUserMiddleware",
    "dojo.request_cache.middleware.RequestCacheMiddleware",
]

MIDDLEWARE = DJANGO_MIDDLEWARE_CLASSES

# WhiteNoise allows your web app to serve its own static files,
# making it a self-contained unit that can be deployed anywhere without relying on nginx
if env("DD_WHITENOISE"):
    WHITE_NOISE = [
        # Simplified static file serving.
        # https://warehouse.python.org/project/whitenoise/
        "whitenoise.middleware.WhiteNoiseMiddleware",
    ]
    MIDDLEWARE = MIDDLEWARE + WHITE_NOISE

EMAIL_CONFIG = env.email_url(
    "DD_EMAIL_URL", default="smtp://user@:password@localhost:25")

vars().update(EMAIL_CONFIG)

# ------------------------------------------------------------------------------
# SAML
# ------------------------------------------------------------------------------
# For more configuration and customization options, see djangosaml2 documentation
# https://djangosaml2.readthedocs.io/contents/setup.html#configuration
# To override not configurable settings, you can use local_settings.py
# function that helps convert env var into the djangosaml2 attribute mapping format
# https://djangosaml2.readthedocs.io/contents/setup.html#users-attributes-and-account-linking


def saml2_attrib_map_format(dict):
    dout = {}
    for i in dict:
        dout[i] = (dict[i],)
    return dout


SAML2_ENABLED = env("DD_SAML2_ENABLED")
SAML2_LOGIN_BUTTON_TEXT = env("DD_SAML2_LOGIN_BUTTON_TEXT")
SAML2_LOGOUT_URL = env("DD_SAML2_LOGOUT_URL")
if SAML2_ENABLED:
    from os import path

    import saml2
    import saml2.saml
    # SSO_URL = env('DD_SSO_URL')
    SAML_METADATA = {}
    if len(env("DD_SAML2_METADATA_AUTO_CONF_URL")) > 0:
        SAML_METADATA["remote"] = [{"url": env("DD_SAML2_METADATA_AUTO_CONF_URL")}]
    if len(env("DD_SAML2_METADATA_LOCAL_FILE_PATH")) > 0:
        SAML_METADATA["local"] = [env("DD_SAML2_METADATA_LOCAL_FILE_PATH")]
    INSTALLED_APPS += ("djangosaml2",)
    MIDDLEWARE.append("djangosaml2.middleware.SamlSessionMiddleware")
    AUTHENTICATION_BACKENDS += (env("DD_SAML2_AUTHENTICATION_BACKENDS"),)
    LOGIN_EXEMPT_URLS += (rf"^{URL_PREFIX}saml2/",)
    SAML_LOGOUT_REQUEST_PREFERRED_BINDING = saml2.BINDING_HTTP_POST
    SAML_IGNORE_LOGOUT_ERRORS = True
    SAML_DJANGO_USER_MAIN_ATTRIBUTE = "username"
#    SAML_DJANGO_USER_MAIN_ATTRIBUTE_LOOKUP = '__iexact'
    SAML_USE_NAME_ID_AS_USERNAME = True
    SAML_CREATE_UNKNOWN_USER = env("DD_SAML2_CREATE_USER")
    SAML_ATTRIBUTE_MAPPING = saml2_attrib_map_format(env("DD_SAML2_ATTRIBUTES_MAP"))
    SAML_FORCE_AUTH = env("DD_SAML2_FORCE_AUTH")
    SAML_ALLOW_UNKNOWN_ATTRIBUTES = env("DD_SAML2_ALLOW_UNKNOWN_ATTRIBUTE")
    BASEDIR = path.dirname(path.abspath(__file__))
    if len(env("DD_SAML2_ENTITY_ID")) == 0:
        SAML2_ENTITY_ID = f"{SITE_URL}/saml2/metadata/"
    else:
        SAML2_ENTITY_ID = env("DD_SAML2_ENTITY_ID")

    SAML_CONFIG = {
        # full path to the xmlsec1 binary programm
        "xmlsec_binary": "/usr/bin/xmlsec1",

        # your entity id, usually your subdomain plus the url to the metadata view
        "entityid": str(SAML2_ENTITY_ID),

        # directory with attribute mapping
        "attribute_map_dir": path.join(BASEDIR, "attribute-maps"),
        # do now discard attributes not specified in attribute-maps
        "allow_unknown_attributes": SAML_ALLOW_UNKNOWN_ATTRIBUTES,
        # this block states what services we provide
        "service": {
            # we are just a lonely SP
            "sp": {
                "name": "Defect_Dojo",
                "name_id_format": saml2.saml.NAMEID_FORMAT_TRANSIENT,
                "want_response_signed": False,
                "want_assertions_signed": True,
                "force_authn": SAML_FORCE_AUTH,
                "allow_unsolicited": True,

                # For Okta add signed logout requets. Enable this:
                # "logout_requests_signed": True,

                "endpoints": {
                    # url and binding to the assetion consumer service view
                    # do not change the binding or service name
                    "assertion_consumer_service": [
                        (f"{SITE_URL}/saml2/acs/",
                        saml2.BINDING_HTTP_POST),
                    ],
                    # url and binding to the single logout service view
                    # do not change the binding or service name
                    "single_logout_service": [
                        # Disable next two lines for HTTP_REDIRECT for IDP's that only support HTTP_POST. Ex. Okta:
                        (f"{SITE_URL}/saml2/ls/",
                        saml2.BINDING_HTTP_REDIRECT),
                        (f"{SITE_URL}/saml2/ls/post",
                        saml2.BINDING_HTTP_POST),
                    ],
                },

                # attributes that this project need to identify a user
                "required_attributes": ["Email", "UserName"],

                # attributes that may be useful to have but not required
                "optional_attributes": ["Firstname", "Lastname"],

                # in this section the list of IdPs we talk to are defined
                # This is not mandatory! All the IdP available in the metadata will be considered.
                # 'idp': {
                #     # we do not need a WAYF service since there is
                #     # only an IdP defined here. This IdP should be
                #     # present in our metadata

                #     # the keys of this dictionary are entity ids
                #     'https://localhost/simplesaml/saml2/idp/metadata.php': {
                #         'single_sign_on_service': {
                #             saml2.BINDING_HTTP_REDIRECT: 'https://localhost/simplesaml/saml2/idp/SSOService.php',
                #         },
                #         'single_logout_service': {
                #             saml2.BINDING_HTTP_REDIRECT: 'https://localhost/simplesaml/saml2/idp/SingleLogoutService.php',
                #         },
                #     },
                # },
            },
        },

        # where the remote metadata is stored, local, remote or mdq server.
        # One metadatastore or many ...
        "metadata": SAML_METADATA,

        # set to 1 to output debugging information
        "debug": 0,

        # Signing
        # 'key_file': path.join(BASEDIR, 'private.key'),  # private part
        # 'cert_file': path.join(BASEDIR, 'public.pem'),  # public part

        # Encryption
        # 'encryption_keypairs': [{
        #     'key_file': path.join(BASEDIR, 'private.key'),  # private part
        #     'cert_file': path.join(BASEDIR, 'public.pem'),  # public part
        # }],

        # own metadata settings
        "contact_person": [
            {"given_name": "Lorenzo",
            "sur_name": "Gil",
            "company": "Yaco Sistemas",
            "email_address": "lgs@yaco.es",
            "contact_type": "technical"},
            {"given_name": "Angel",
            "sur_name": "Fernandez",
            "company": "Yaco Sistemas",
            "email_address": "angel@yaco.es",
            "contact_type": "administrative"},
        ],
        # you can set multilanguage information here
        "organization": {
            "name": [("Yaco Sistemas", "es"), ("Yaco Systems", "en")],
            "display_name": [("Yaco", "es"), ("Yaco", "en")],
            "url": [("http://www.yaco.es", "es"), ("http://www.yaco.com", "en")],
        },
        "valid_for": 24,  # how long is our metadata valid
    }

# ------------------------------------------------------------------------------
# REMOTE_USER
# ------------------------------------------------------------------------------

AUTH_REMOTEUSER_ENABLED = env("DD_AUTH_REMOTEUSER_ENABLED")
AUTH_REMOTEUSER_USERNAME_HEADER = env("DD_AUTH_REMOTEUSER_USERNAME_HEADER")
AUTH_REMOTEUSER_EMAIL_HEADER = env("DD_AUTH_REMOTEUSER_EMAIL_HEADER")
AUTH_REMOTEUSER_FIRSTNAME_HEADER = env("DD_AUTH_REMOTEUSER_FIRSTNAME_HEADER")
AUTH_REMOTEUSER_LASTNAME_HEADER = env("DD_AUTH_REMOTEUSER_LASTNAME_HEADER")
AUTH_REMOTEUSER_GROUPS_HEADER = env("DD_AUTH_REMOTEUSER_GROUPS_HEADER")
AUTH_REMOTEUSER_GROUPS_CLEANUP = env("DD_AUTH_REMOTEUSER_GROUPS_CLEANUP")
AUTH_REMOTEUSER_VISIBLE_IN_SWAGGER = env("DD_AUTH_REMOTEUSER_VISIBLE_IN_SWAGGER")

AUTH_REMOTEUSER_TRUSTED_PROXY = IPSet()
for ip_range in env("DD_AUTH_REMOTEUSER_TRUSTED_PROXY"):
    AUTH_REMOTEUSER_TRUSTED_PROXY.add(IPNetwork(ip_range))

if env("DD_AUTH_REMOTEUSER_LOGIN_ONLY"):
    RemoteUserMiddleware = "dojo.remote_user.PersistentRemoteUserMiddleware"
else:
    RemoteUserMiddleware = "dojo.remote_user.RemoteUserMiddleware"
# we need to add middleware just behindAuthenticationMiddleware as described in https://docs.djangoproject.com/en/3.2/howto/auth-remote-user/#configuration
for i in range(len(MIDDLEWARE)):
    if MIDDLEWARE[i] == "django.contrib.auth.middleware.AuthenticationMiddleware":
        MIDDLEWARE.insert(i + 1, RemoteUserMiddleware)
        break

if AUTH_REMOTEUSER_ENABLED:
    REST_FRAMEWORK["DEFAULT_AUTHENTICATION_CLASSES"] = \
        ("dojo.remote_user.RemoteUserAuthentication",) + \
        REST_FRAMEWORK["DEFAULT_AUTHENTICATION_CLASSES"]

# ------------------------------------------------------------------------------
# CELERY
# ------------------------------------------------------------------------------

# Celery settings
CELERY_BROKER_URL = env("DD_CELERY_BROKER_URL") \
    if len(env("DD_CELERY_BROKER_URL")) > 0 else generate_url(
    env("DD_CELERY_BROKER_SCHEME"),
    True,
    env("DD_CELERY_BROKER_USER"),
    env("DD_CELERY_BROKER_PASSWORD"),
    env("DD_CELERY_BROKER_HOST"),
    env("DD_CELERY_BROKER_PORT"),
    env("DD_CELERY_BROKER_PATH"),
    env("DD_CELERY_BROKER_PARAMS"),
)
CELERY_TASK_IGNORE_RESULT = env("DD_CELERY_TASK_IGNORE_RESULT")
CELERY_RESULT_BACKEND = env("DD_CELERY_RESULT_BACKEND")
CELERY_TIMEZONE = TIME_ZONE
CELERY_RESULT_EXPIRES = env("DD_CELERY_RESULT_EXPIRES")
CELERY_BEAT_SCHEDULE_FILENAME = env("DD_CELERY_BEAT_SCHEDULE_FILENAME")
CELERY_ACCEPT_CONTENT = ["pickle", "json", "msgpack", "yaml"]
CELERY_TASK_SERIALIZER = env("DD_CELERY_TASK_SERIALIZER")
CELERY_PASS_MODEL_BY_ID = env("DD_CELERY_PASS_MODEL_BY_ID")

if len(env("DD_CELERY_BROKER_TRANSPORT_OPTIONS")) > 0:
    CELERY_BROKER_TRANSPORT_OPTIONS = json.loads(env("DD_CELERY_BROKER_TRANSPORT_OPTIONS"))

CELERY_IMPORTS = ("dojo.tools.tool_issue_updater", )

# Celery beat scheduled tasks
CELERY_BEAT_SCHEDULE = {
    "add-alerts": {
        "task": "dojo.tasks.add_alerts",
        "schedule": timedelta(hours=1),
        "args": [timedelta(hours=1)],
    },
    "cleanup-alerts": {
        "task": "dojo.tasks.cleanup_alerts",
        "schedule": timedelta(hours=8),
    },
    "dedupe-delete": {
        "task": "dojo.tasks.async_dupe_delete",
        "schedule": timedelta(minutes=1),
        "args": [timedelta(minutes=1)],
    },
    "flush_auditlog": {
        "task": "dojo.tasks.flush_auditlog",
        "schedule": timedelta(hours=8),
    },
    "update-findings-from-source-issues": {
        "task": "dojo.tools.tool_issue_updater.update_findings_from_source_issues",
        "schedule": timedelta(hours=3),
    },
    "compute-sla-age-and-notify": {
        "task": "dojo.tasks.async_sla_compute_and_notify_task",
        "schedule": crontab(hour=7, minute=30),
    },
    "risk_acceptance_expiration_handler": {
        "task": "dojo.risk_acceptance.helper.expiration_handler",
        "schedule": crontab(minute=0, hour="*/3"),  # every 3 hours
    },
    # 'jira_status_reconciliation': {
    #     'task': 'dojo.tasks.jira_status_reconciliation_task',
    #     'schedule': timedelta(hours=12),
    #     'kwargs': {'mode': 'reconcile', 'dryrun': True, 'daysback': 10, 'product': None, 'engagement': None}
    # },
    # 'fix_loop_duplicates': {
    #     'task': 'dojo.tasks.fix_loop_duplicates_task',
    #     'schedule': timedelta(hours=12)
    # },


}

# ------------------------------------
# Monitoring Metrics
# ------------------------------------
# address issue when running ./manage.py collectstatic
# reference: https://github.com/korfuri/django-prometheus/issues/34
PROMETHEUS_EXPORT_MIGRATIONS = False
# django metrics for monitoring
if env("DD_DJANGO_METRICS_ENABLED"):
    DJANGO_METRICS_ENABLED = env("DD_DJANGO_METRICS_ENABLED")
    INSTALLED_APPS = INSTALLED_APPS + ("django_prometheus",)
    MIDDLEWARE = ["django_prometheus.middleware.PrometheusBeforeMiddleware"] + \
        MIDDLEWARE + \
        ["django_prometheus.middleware.PrometheusAfterMiddleware"]
    database_engine = DATABASES.get("default").get("ENGINE")
    DATABASES["default"]["ENGINE"] = database_engine.replace("django.", "django_prometheus.", 1)
    # CELERY_RESULT_BACKEND.replace('django.core','django_prometheus.', 1)
    LOGIN_EXEMPT_URLS += (rf"^{URL_PREFIX}django_metrics/",)


# ------------------------------------
# Hashcode configuration
# ------------------------------------
# List of fields used to compute the hash_code
# The fields must be one of HASHCODE_ALLOWED_FIELDS
# If not present, default is the legacy behavior: see models.py, compute_hash_code_legacy function
# legacy is:
#   static scanner:  ['title', 'cwe', 'line', 'file_path', 'description']
#   dynamic scanner: ['title', 'cwe', 'line', 'file_path', 'description']
HASHCODE_FIELDS_PER_SCANNER = {
    # In checkmarx, same CWE may appear with different severities: example "sql injection" (high) and "blind sql injection" (low).
    # Including the severity in the hash_code keeps those findings not duplicate
    "Anchore Engine Scan": ["title", "severity", "component_name", "component_version", "file_path"],
    "AnchoreCTL Vuln Report": ["title", "severity", "component_name", "component_version", "file_path"],
    "AnchoreCTL Policies Report": ["title", "severity", "component_name", "file_path"],
    "Anchore Enterprise Policy Check": ["title", "severity", "component_name", "file_path"],
    "Anchore Grype": ["title", "severity", "component_name", "component_version"],
    "Aqua Scan": ["severity", "vulnerability_ids", "component_name", "component_version"],
    "Bandit Scan": ["file_path", "line", "vuln_id_from_tool"],
    "CargoAudit Scan": ["vulnerability_ids", "severity", "component_name", "component_version", "vuln_id_from_tool"],
    "Checkmarx Scan": ["cwe", "severity", "file_path"],
    "Checkmarx OSA": ["vulnerability_ids", "component_name"],
    "Cloudsploit Scan": ["title", "description"],
    "Coverity Scan JSON Report": ["title", "cwe", "line", "file_path", "description"],
    "SonarQube Scan": ["cwe", "severity", "file_path"],
    "SonarQube API Import": ["title", "file_path", "line"],
    "Sonatype Application Scan": ["title", "cwe", "file_path", "component_name", "component_version", "vulnerability_ids"],
    "Dependency Check Scan": ["title", "cwe", "file_path"],
    "Dockle Scan": ["title", "description", "vuln_id_from_tool"],
    "Dependency Track Finding Packaging Format (FPF) Export": ["component_name", "component_version", "vulnerability_ids"],
    "Mobsfscan Scan": ["title", "severity", "cwe"],
    "Tenable Scan": ["title", "severity", "vulnerability_ids", "cwe", "description"],
    "Nexpose Scan": ["title", "severity", "vulnerability_ids", "cwe"],
    # possible improvement: in the scanner put the library name into file_path, then dedup on cwe + file_path + severity
    "NPM Audit Scan": ["title", "severity", "file_path", "vulnerability_ids", "cwe"],
    "NPM Audit v7+ Scan": ["title", "severity", "cwe", "vuln_id_from_tool"],
    # possible improvement: in the scanner put the library name into file_path, then dedup on cwe + file_path + severity
    "Yarn Audit Scan": ["title", "severity", "file_path", "vulnerability_ids", "cwe"],
    # possible improvement: in the scanner put the library name into file_path, then dedup on vulnerability_ids + file_path + severity
    "Mend Scan": ["title", "severity", "description"],
    "ZAP Scan": ["title", "cwe", "severity"],
    "Qualys Scan": ["title", "severity", "endpoints"],
    # 'Qualys Webapp Scan': ['title', 'unique_id_from_tool'],
    "PHP Symfony Security Check": ["title", "vulnerability_ids"],
    "Clair Scan": ["title", "vulnerability_ids", "description", "severity"],
    # for backwards compatibility because someone decided to rename this scanner:
    "Symfony Security Check": ["title", "vulnerability_ids"],
    "DSOP Scan": ["vulnerability_ids"],
    "Acunetix Scan": ["title", "description"],
    "Terrascan Scan": ["vuln_id_from_tool", "title", "severity", "file_path", "line", "component_name"],
    "Trivy Operator Scan": ["title", "severity", "vulnerability_ids", "description"],
    "Trivy Scan": ["title", "severity", "vulnerability_ids", "cwe", "description"],
    "TFSec Scan": ["severity", "vuln_id_from_tool", "file_path", "line"],
    "Snyk Scan": ["vuln_id_from_tool", "file_path", "component_name", "component_version"],
    "GitLab Dependency Scanning Report": ["title", "vulnerability_ids", "file_path", "component_name", "component_version"],
    "SpotBugs Scan": ["cwe", "severity", "file_path", "line"],
    "JFrog Xray Unified Scan": ["vulnerability_ids", "file_path", "component_name", "component_version"],
    "JFrog Xray On Demand Binary Scan": ["title", "component_name", "component_version"],
    "Scout Suite Scan": ["file_path", "vuln_id_from_tool"],  # for now we use file_path as there is no attribute for "service"
    "Meterian Scan": ["cwe", "component_name", "component_version", "description", "severity"],
    "Github Vulnerability Scan": ["title", "severity", "component_name", "vulnerability_ids", "file_path"],
    "Solar Appscreener Scan": ["title", "file_path", "line", "severity"],
    "pip-audit Scan": ["vuln_id_from_tool", "component_name", "component_version"],
    "Rubocop Scan": ["vuln_id_from_tool", "file_path", "line"],
    "JFrog Xray Scan": ["title", "description", "component_name", "component_version"],
    "CycloneDX Scan": ["vuln_id_from_tool", "component_name", "component_version"],
    "SSLyze Scan (JSON)": ["title", "description"],
    "Harbor Vulnerability Scan": ["title", "mitigation"],
    "Rusty Hog Scan": ["file_path", "payload"],
    "StackHawk HawkScan": ["vuln_id_from_tool", "component_name", "component_version"],
    "Hydra Scan": ["title", "description"],
    "DrHeader JSON Importer": ["title", "description"],
    "Whispers": ["vuln_id_from_tool", "file_path", "line"],
    "Blackduck Hub Scan": ["title", "vulnerability_ids", "component_name", "component_version"],
    "Veracode SourceClear Scan": ["title", "vulnerability_ids", "component_name", "component_version", "severity"],
    "Vulners Scan": ["vuln_id_from_tool", "component_name"],
    "Twistlock Image Scan": ["title", "severity", "component_name", "component_version"],
    "NeuVector (REST)": ["title", "severity", "component_name", "component_version"],
    "NeuVector (compliance)": ["title", "vuln_id_from_tool", "description"],
    "Wpscan": ["title", "description", "severity"],
    "Popeye Scan": ["title", "description"],
    "Nuclei Scan": ["title", "cwe", "severity"],
    "KubeHunter Scan": ["title", "description"],
    "kube-bench Scan": ["title", "vuln_id_from_tool", "description"],
    "Threagile risks report": ["title", "cwe", "severity"],
    "Trufflehog Scan": ["title", "description", "line"],
    "Humble Json Importer": ["title"],
    "MSDefender Parser": ["title", "description"],
    "HCLAppScan XML": ["title", "description"],
    "KICS Scan": ["file_path", "line", "severity", "description", "title"],
    "MobSF Scan": ["title", "description", "severity"],
    "OSV Scan": ["title", "description", "severity"],
    "Snyk Code Scan": ["vuln_id_from_tool", "file_path"],
    "Deepfence Threatmapper Report": ["title", "description", "severity"],
    "Bearer CLI": ["title", "severity"],
    "Nancy Scan": ["title", "vuln_id_from_tool"],
    "Wiz Scan": ["title", "description", "severity"],
    "Kubescape JSON Importer": ["title", "component_name"],
}

# Override the hardcoded settings here via the env var
if len(env("DD_HASHCODE_FIELDS_PER_SCANNER")) > 0:
    env_hashcode_fields_per_scanner = json.loads(env("DD_HASHCODE_FIELDS_PER_SCANNER"))
    for key, value in env_hashcode_fields_per_scanner.items():
        if key in HASHCODE_FIELDS_PER_SCANNER:
            logger.info(f"Replacing {key} with value {value} (previously set to {HASHCODE_FIELDS_PER_SCANNER[key]}) from env var DD_HASHCODE_FIELDS_PER_SCANNER")
            HASHCODE_FIELDS_PER_SCANNER[key] = value
        if key not in HASHCODE_FIELDS_PER_SCANNER:
            logger.info(f"Adding {key} with value {value} from env var DD_HASHCODE_FIELDS_PER_SCANNER")
            HASHCODE_FIELDS_PER_SCANNER[key] = value


# This tells if we should accept cwe=0 when computing hash_code with a configurable list of fields from HASHCODE_FIELDS_PER_SCANNER (this setting doesn't apply to legacy algorithm)
# If False and cwe = 0, then the hash_code computation will fallback to legacy algorithm for the concerned finding
# Default is True (if scanner is not configured here but is configured in HASHCODE_FIELDS_PER_SCANNER, it allows null cwe)
HASHCODE_ALLOWS_NULL_CWE = {
    "Anchore Engine Scan": True,
    "AnchoreCTL Vuln Report": True,
    "AnchoreCTL Policies Report": True,
    "Anchore Enterprise Policy Check": True,
    "Anchore Grype": True,
    "AWS Prowler Scan": True,
    "AWS Prowler V3": True,
    "Checkmarx Scan": False,
    "Checkmarx OSA": True,
    "Cloudsploit Scan": True,
    "SonarQube Scan": False,
    "Dependency Check Scan": True,
    "Mobsfscan Scan": False,
    "Tenable Scan": True,
    "Nexpose Scan": True,
    "NPM Audit Scan": True,
    "NPM Audit v7+ Scan": True,
    "Yarn Audit Scan": True,
    "Mend Scan": True,
    "ZAP Scan": False,
    "Qualys Scan": True,
    "DSOP Scan": True,
    "Acunetix Scan": True,
    "Trivy Operator Scan": True,
    "Trivy Scan": True,
    "SpotBugs Scan": False,
    "Scout Suite Scan": True,
    "AWS Security Hub Scan": True,
    "Meterian Scan": True,
    "SARIF": True,
    "Hadolint Dockerfile check": True,
    "Semgrep JSON Report": True,
    "Generic Findings Import": True,
    "Edgescan Scan": True,
    "Bugcrowd API Import": True,
    "Veracode SourceClear Scan": True,
    "Vulners Scan": True,
    "Twistlock Image Scan": True,
    "Wpscan": True,
    "Rusty Hog Scan": True,
    "Codechecker Report native": True,
    "Wazuh": True,
    "Nuclei Scan": True,
    "Threagile risks report": True,
}

# List of fields that are known to be usable in hash_code computation)
# 'endpoints' is a pseudo field that uses the endpoints (for dynamic scanners)
# 'unique_id_from_tool' is often not needed here as it can be used directly in the dedupe algorithm, but it's also possible to use it for hashing
HASHCODE_ALLOWED_FIELDS = ["title", "cwe", "vulnerability_ids", "line", "file_path", "payload", "component_name", "component_version", "description", "endpoints", "unique_id_from_tool", "severity", "vuln_id_from_tool", "mitigation"]

# Adding fields to the hash_code calculation regardless of the previous settings
HASH_CODE_FIELDS_ALWAYS = ["service"]

# ------------------------------------
# Deduplication configuration
# ------------------------------------
# List of algorithms
# legacy one with multiple conditions (default mode)
DEDUPE_ALGO_LEGACY = "legacy"
# based on dojo_finding.unique_id_from_tool only (for checkmarx detailed, or sonarQube detailed for example)
DEDUPE_ALGO_UNIQUE_ID_FROM_TOOL = "unique_id_from_tool"
# based on dojo_finding.hash_code only
DEDUPE_ALGO_HASH_CODE = "hash_code"
# unique_id_from_tool or hash_code
# Makes it possible to deduplicate on a technical id (same parser) and also on some functional fields (cross-parsers deduplication)
DEDUPE_ALGO_UNIQUE_ID_FROM_TOOL_OR_HASH_CODE = "unique_id_from_tool_or_hash_code"

# Allows to deduplicate with endpoints if endpoints is not included in the hashcode.
# Possible values are: scheme, host, port, path, query, fragment, userinfo, and user. For a details description see https://hyperlink.readthedocs.io/en/latest/api.html#attributes.
# Example:
# Finding A and B have the same hashcode. Finding A has endpoint http://defectdojo.com and finding B has endpoint https://defectdojo.com/finding.
# - An empyt list ([]) means, no fields are used. B is marked as duplicated of A.
# - Host (['host']) means: B is marked as duplicate of A because the host (defectdojo.com) is the same.
# - Host and path (['host', 'path']) means: A and B stay untouched because the path is different.
#
# If a finding has more than one endpoint, only one endpoint pair must match to mark the finding as duplicate.
DEDUPE_ALGO_ENDPOINT_FIELDS = ["host", "path"]

# Choice of deduplication algorithm per parser
# Key = the scan_type from factory.py (= the test_type)
# Default is DEDUPE_ALGO_LEGACY
DEDUPLICATION_ALGORITHM_PER_PARSER = {
    "Anchore Engine Scan": DEDUPE_ALGO_HASH_CODE,
    "AnchoreCTL Vuln Report": DEDUPE_ALGO_HASH_CODE,
    "AnchoreCTL Policies Report": DEDUPE_ALGO_HASH_CODE,
    "Anchore Enterprise Policy Check": DEDUPE_ALGO_HASH_CODE,
    "Anchore Grype": DEDUPE_ALGO_HASH_CODE,
    "Aqua Scan": DEDUPE_ALGO_HASH_CODE,
    "AuditJS Scan": DEDUPE_ALGO_UNIQUE_ID_FROM_TOOL,
    "AWS Prowler Scan": DEDUPE_ALGO_HASH_CODE,
    "AWS Prowler V3": DEDUPE_ALGO_UNIQUE_ID_FROM_TOOL,
    "AWS Security Finding Format (ASFF) Scan": DEDUPE_ALGO_UNIQUE_ID_FROM_TOOL,
    "Burp REST API": DEDUPE_ALGO_UNIQUE_ID_FROM_TOOL,
    "Bandit Scan": DEDUPE_ALGO_HASH_CODE,
    "CargoAudit Scan": DEDUPE_ALGO_HASH_CODE,
    "Checkmarx Scan detailed": DEDUPE_ALGO_UNIQUE_ID_FROM_TOOL,
    "Checkmarx Scan": DEDUPE_ALGO_HASH_CODE,
    "Checkmarx One Scan": DEDUPE_ALGO_UNIQUE_ID_FROM_TOOL,
    "Checkmarx OSA": DEDUPE_ALGO_UNIQUE_ID_FROM_TOOL_OR_HASH_CODE,
    "Codechecker Report native": DEDUPE_ALGO_UNIQUE_ID_FROM_TOOL,
    "Coverity API": DEDUPE_ALGO_UNIQUE_ID_FROM_TOOL,
    "Coverity Scan JSON Report": DEDUPE_ALGO_HASH_CODE,
    "Cobalt.io API": DEDUPE_ALGO_UNIQUE_ID_FROM_TOOL,
    "Crunch42 Scan": DEDUPE_ALGO_UNIQUE_ID_FROM_TOOL,
    "Dependency Track Finding Packaging Format (FPF) Export": DEDUPE_ALGO_HASH_CODE,
    "Mobsfscan Scan": DEDUPE_ALGO_HASH_CODE,
    "SonarQube Scan detailed": DEDUPE_ALGO_UNIQUE_ID_FROM_TOOL,
    "SonarQube Scan": DEDUPE_ALGO_HASH_CODE,
    "SonarQube API Import": DEDUPE_ALGO_HASH_CODE,
    "Sonatype Application Scan": DEDUPE_ALGO_HASH_CODE,
    "Dependency Check Scan": DEDUPE_ALGO_HASH_CODE,
    "Dockle Scan": DEDUPE_ALGO_HASH_CODE,
    "Tenable Scan": DEDUPE_ALGO_HASH_CODE,
    "Nexpose Scan": DEDUPE_ALGO_HASH_CODE,
    "NPM Audit Scan": DEDUPE_ALGO_HASH_CODE,
    "NPM Audit v7+ Scan": DEDUPE_ALGO_HASH_CODE,
    "Yarn Audit Scan": DEDUPE_ALGO_HASH_CODE,
    "Mend Scan": DEDUPE_ALGO_HASH_CODE,
    "ZAP Scan": DEDUPE_ALGO_HASH_CODE,
    "Qualys Scan": DEDUPE_ALGO_HASH_CODE,
    "PHP Symfony Security Check": DEDUPE_ALGO_HASH_CODE,
    "Acunetix Scan": DEDUPE_ALGO_HASH_CODE,
    "Clair Scan": DEDUPE_ALGO_HASH_CODE,
    # 'Qualys Webapp Scan': DEDUPE_ALGO_UNIQUE_ID_FROM_TOOL,  # Must also uncomment qualys webapp line in hashcode fields per scanner
    "Veracode Scan": DEDUPE_ALGO_UNIQUE_ID_FROM_TOOL_OR_HASH_CODE,
    "Veracode SourceClear Scan": DEDUPE_ALGO_HASH_CODE,
    # for backwards compatibility because someone decided to rename this scanner:
    "Symfony Security Check": DEDUPE_ALGO_HASH_CODE,
    "DSOP Scan": DEDUPE_ALGO_HASH_CODE,
    "Terrascan Scan": DEDUPE_ALGO_HASH_CODE,
    "Trivy Operator Scan": DEDUPE_ALGO_HASH_CODE,
    "Trivy Scan": DEDUPE_ALGO_HASH_CODE,
    "TFSec Scan": DEDUPE_ALGO_HASH_CODE,
    "HackerOne Cases": DEDUPE_ALGO_UNIQUE_ID_FROM_TOOL_OR_HASH_CODE,
    "Snyk Scan": DEDUPE_ALGO_HASH_CODE,
    "GitLab Dependency Scanning Report": DEDUPE_ALGO_HASH_CODE,
    "GitLab SAST Report": DEDUPE_ALGO_HASH_CODE,
    "Govulncheck Scanner": DEDUPE_ALGO_UNIQUE_ID_FROM_TOOL,
    "GitLab Container Scan": DEDUPE_ALGO_HASH_CODE,
    "GitLab Secret Detection Report": DEDUPE_ALGO_HASH_CODE,
    "Checkov Scan": DEDUPE_ALGO_HASH_CODE,
    "SpotBugs Scan": DEDUPE_ALGO_HASH_CODE,
    "JFrog Xray Unified Scan": DEDUPE_ALGO_HASH_CODE,
    "JFrog Xray On Demand Binary Scan": DEDUPE_ALGO_HASH_CODE,
    "Scout Suite Scan": DEDUPE_ALGO_HASH_CODE,
    "AWS Security Hub Scan": DEDUPE_ALGO_UNIQUE_ID_FROM_TOOL,
    "Meterian Scan": DEDUPE_ALGO_HASH_CODE,
    "Github Vulnerability Scan": DEDUPE_ALGO_HASH_CODE,
    "Cloudsploit Scan": DEDUPE_ALGO_HASH_CODE,
    "SARIF": DEDUPE_ALGO_UNIQUE_ID_FROM_TOOL_OR_HASH_CODE,
    "Azure Security Center Recommendations Scan": DEDUPE_ALGO_UNIQUE_ID_FROM_TOOL,
    "Hadolint Dockerfile check": DEDUPE_ALGO_HASH_CODE,
    "Semgrep JSON Report": DEDUPE_ALGO_UNIQUE_ID_FROM_TOOL_OR_HASH_CODE,
    "Generic Findings Import": DEDUPE_ALGO_HASH_CODE,
    "Trufflehog Scan": DEDUPE_ALGO_HASH_CODE,
    "Trufflehog3 Scan": DEDUPE_ALGO_HASH_CODE,
    "Detect-secrets Scan": DEDUPE_ALGO_HASH_CODE,
    "Solar Appscreener Scan": DEDUPE_ALGO_HASH_CODE,
    "Gitleaks Scan": DEDUPE_ALGO_HASH_CODE,
    "pip-audit Scan": DEDUPE_ALGO_HASH_CODE,
    "Nancy Scan": DEDUPE_ALGO_HASH_CODE,
    "Edgescan Scan": DEDUPE_ALGO_UNIQUE_ID_FROM_TOOL,
    "Bugcrowd API Import": DEDUPE_ALGO_UNIQUE_ID_FROM_TOOL,
    "Rubocop Scan": DEDUPE_ALGO_HASH_CODE,
    "JFrog Xray Scan": DEDUPE_ALGO_HASH_CODE,
    "CycloneDX Scan": DEDUPE_ALGO_HASH_CODE,
    "SSLyze Scan (JSON)": DEDUPE_ALGO_HASH_CODE,
    "Harbor Vulnerability Scan": DEDUPE_ALGO_HASH_CODE,
    "Rusty Hog Scan": DEDUPE_ALGO_HASH_CODE,
    "StackHawk HawkScan": DEDUPE_ALGO_HASH_CODE,
    "Hydra Scan": DEDUPE_ALGO_HASH_CODE,
    "DrHeader JSON Importer": DEDUPE_ALGO_HASH_CODE,
    "PWN SAST": DEDUPE_ALGO_UNIQUE_ID_FROM_TOOL,
    "Whispers": DEDUPE_ALGO_HASH_CODE,
    "Blackduck Hub Scan": DEDUPE_ALGO_HASH_CODE,
    "BlackDuck API": DEDUPE_ALGO_UNIQUE_ID_FROM_TOOL,
    "Blackduck Binary Analysis": DEDUPE_ALGO_UNIQUE_ID_FROM_TOOL,
    "docker-bench-security Scan": DEDUPE_ALGO_UNIQUE_ID_FROM_TOOL,
    "Vulners Scan": DEDUPE_ALGO_HASH_CODE,
    "Twistlock Image Scan": DEDUPE_ALGO_HASH_CODE,
    "NeuVector (REST)": DEDUPE_ALGO_HASH_CODE,
    "NeuVector (compliance)": DEDUPE_ALGO_HASH_CODE,
    "Wpscan": DEDUPE_ALGO_HASH_CODE,
    "Popeye Scan": DEDUPE_ALGO_HASH_CODE,
    "Nuclei Scan": DEDUPE_ALGO_HASH_CODE,
    "KubeHunter Scan": DEDUPE_ALGO_HASH_CODE,
    "kube-bench Scan": DEDUPE_ALGO_HASH_CODE,
    "Threagile risks report": DEDUPE_ALGO_UNIQUE_ID_FROM_TOOL_OR_HASH_CODE,
    "Humble Json Importer": DEDUPE_ALGO_HASH_CODE,
    "Wazuh Scan": DEDUPE_ALGO_UNIQUE_ID_FROM_TOOL,
    "MSDefender Parser": DEDUPE_ALGO_HASH_CODE,
    "HCLAppScan XML": DEDUPE_ALGO_HASH_CODE,
    "KICS Scan": DEDUPE_ALGO_HASH_CODE,
    "MobSF Scan": DEDUPE_ALGO_HASH_CODE,
    "OSV Scan": DEDUPE_ALGO_HASH_CODE,
    "Nosey Parker Scan": DEDUPE_ALGO_UNIQUE_ID_FROM_TOOL_OR_HASH_CODE,
    "Bearer CLI": DEDUPE_ALGO_HASH_CODE,
    "Wiz Scan": DEDUPE_ALGO_HASH_CODE,
    "Deepfence Threatmapper Report": DEDUPE_ALGO_HASH_CODE,
    "Kubescape JSON Importer": DEDUPE_ALGO_HASH_CODE,
}

# Override the hardcoded settings here via the env var
if len(env("DD_DEDUPLICATION_ALGORITHM_PER_PARSER")) > 0:
    env_dedup_algorithm_per_parser = json.loads(env("DD_DEDUPLICATION_ALGORITHM_PER_PARSER"))
    for key, value in env_dedup_algorithm_per_parser.items():
        if key in DEDUPLICATION_ALGORITHM_PER_PARSER:
            logger.info(f"Replacing {key} with value {value} (previously set to {DEDUPLICATION_ALGORITHM_PER_PARSER[key]}) from env var DD_DEDUPLICATION_ALGORITHM_PER_PARSER")
            DEDUPLICATION_ALGORITHM_PER_PARSER[key] = value
        if key not in DEDUPLICATION_ALGORITHM_PER_PARSER:
            logger.info(f"Adding {key} with value {value} from env var DD_DEDUPLICATION_ALGORITHM_PER_PARSER")
            DEDUPLICATION_ALGORITHM_PER_PARSER[key] = value

DUPE_DELETE_MAX_PER_RUN = env("DD_DUPE_DELETE_MAX_PER_RUN")

DISABLE_FINDING_MERGE = env("DD_DISABLE_FINDING_MERGE")

TRACK_IMPORT_HISTORY = env("DD_TRACK_IMPORT_HISTORY")

# ------------------------------------------------------------------------------
# JIRA
# ------------------------------------------------------------------------------
# The 'Bug' issue type is mandatory, as it is used as the default choice.
JIRA_ISSUE_TYPE_CHOICES_CONFIG = (
    ("Task", "Task"),
    ("Story", "Story"),
    ("Epic", "Epic"),
    ("Spike", "Spike"),
    ("Bug", "Bug"),
    ("Security", "Security"),
)

if env("DD_JIRA_EXTRA_ISSUE_TYPES") != "":
    if env("DD_JIRA_EXTRA_ISSUE_TYPES").count(",") > 0:
        for extra_type in env("DD_JIRA_EXTRA_ISSUE_TYPES").split(","):
            JIRA_ISSUE_TYPE_CHOICES_CONFIG += (extra_type, extra_type)
    else:
        JIRA_ISSUE_TYPE_CHOICES_CONFIG += (env("DD_JIRA_EXTRA_ISSUE_TYPES"), env("DD_JIRA_EXTRA_ISSUE_TYPES"))

JIRA_SSL_VERIFY = env("DD_JIRA_SSL_VERIFY")

# ------------------------------------------------------------------------------
# LOGGING
# ------------------------------------------------------------------------------
# See http://docs.djangoproject.com/en/dev/topics/logging for
# more details on how to customize your logging configuration.
LOGGING_HANDLER = env("DD_LOGGING_HANDLER")

LOG_LEVEL = env("DD_LOG_LEVEL")
if not LOG_LEVEL:
    LOG_LEVEL = "DEBUG" if DEBUG else "INFO"

LOGGING = {
    "version": 1,
    "disable_existing_loggers": False,
    "formatters": {
        "verbose": {
            "format": "[%(asctime)s] %(levelname)s [%(name)s:%(lineno)d] %(message)s",
            "datefmt": "%d/%b/%Y %H:%M:%S",
        },
        "simple": {
            "format": "%(levelname)s %(funcName)s %(lineno)d %(message)s",
        },
        "json": {
            "()": "json_log_formatter.JSONFormatter",
        },
    },
    "filters": {
        "require_debug_false": {
            "()": "django.utils.log.RequireDebugFalse",
        },
        "require_debug_true": {
            "()": "django.utils.log.RequireDebugTrue",
        },
    },
    "handlers": {
        "mail_admins": {
            "level": "ERROR",
            "filters": ["require_debug_false"],
            "class": "django.utils.log.AdminEmailHandler",
        },
        "console": {
            "class": "logging.StreamHandler",
            "formatter": "verbose",
        },
        "json_console": {
            "class": "logging.StreamHandler",
            "formatter": "json",
        },
    },
    "loggers": {
        "django.request": {
            "handlers": ["mail_admins", "console"],
            "level": str(LOG_LEVEL),
            "propagate": False,
        },
        "django.security": {
            "handlers": [rf"{LOGGING_HANDLER}"],
            "level": str(LOG_LEVEL),
            "propagate": False,
        },
        "celery": {
            "handlers": [rf"{LOGGING_HANDLER}"],
            "level": str(LOG_LEVEL),
            "propagate": False,
            # workaround some celery logging known issue
            "worker_hijack_root_logger": False,
        },
        "dojo": {
            "handlers": [rf"{LOGGING_HANDLER}"],
            "level": str(LOG_LEVEL),
            "propagate": False,
        },
        "dojo.specific-loggers.deduplication": {
            "handlers": [rf"{LOGGING_HANDLER}"],
            "level": str(LOG_LEVEL),
            "propagate": False,
        },
        "saml2": {
            "handlers": [rf"{LOGGING_HANDLER}"],
            "level": str(LOG_LEVEL),
            "propagate": False,
        },
        "MARKDOWN": {
            # The markdown library is too verbose in it's logging, reducing the verbosity in our logs.
            "handlers": [rf"{LOGGING_HANDLER}"],
            "level": str(LOG_LEVEL),
            "propagate": False,
        },
        "titlecase": {
            # The titlecase library is too verbose in it's logging, reducing the verbosity in our logs.
            "handlers": [rf"{LOGGING_HANDLER}"],
            "level": str(LOG_LEVEL),
            "propagate": False,
        },
    },
}

# override filter to ensure sensitive variables are also hidden when DEBUG = True
DEFAULT_EXCEPTION_REPORTER_FILTER = "dojo.settings.exception_filter.CustomExceptionReporterFilter"

# As we require `innodb_large_prefix = ON` for MySQL, we can silence the
# warning about large varchar with unique indices.
SILENCED_SYSTEM_CHECKS = ["mysql.E001"]

# Issue on benchmark : "The number of GET/POST parameters exceeded settings.DATA_UPLOAD_MAX_NUMBER_FIELD S"
DATA_UPLOAD_MAX_NUMBER_FIELDS = 10240

# Maximum size of a scan file in MB
SCAN_FILE_MAX_SIZE = env("DD_SCAN_FILE_MAX_SIZE")

# Apply a severity level to "Security Weaknesses" in Qualys WAS
QUALYS_WAS_WEAKNESS_IS_VULN = env("DD_QUALYS_WAS_WEAKNESS_IS_VULN")

# Create a unique finding for all findings in qualys WAS parser
# If using this, lines for Qualys WAS deduplication functions must be un-commented
QUALYS_WAS_UNIQUE_ID = False

# exclusion list for parsers
PARSER_EXCLUDE = env("DD_PARSER_EXCLUDE")

SERIALIZATION_MODULES = {
    "xml": "tagulous.serializers.xml_serializer",
    "json": "tagulous.serializers.json",
    "python": "tagulous.serializers.python",
    "yaml": "tagulous.serializers.pyyaml",
}

# There seems to be no way just use the default and just leave out jquery, so we have to copy...
# ... and keep it up-to-date.
TAGULOUS_AUTOCOMPLETE_JS = (
    # 'tagulous/lib/jquery.js',
    "tagulous/lib/select2-4/js/select2.full.min.js",
    "tagulous/tagulous.js",
    "tagulous/adaptor/select2-4.js",
)

# using 'element' for width should take width from css defined in template, but it doesn't. So set to 70% here.
TAGULOUS_AUTOCOMPLETE_SETTINGS = {"placeholder": "Enter some tags (comma separated, use enter to select / create a new tag)", "width": "70%"}

EDITABLE_MITIGATED_DATA = env("DD_EDITABLE_MITIGATED_DATA")

# FEATURE_FINDING_GROUPS feature is moved to system_settings, will be removed from settings file
FEATURE_FINDING_GROUPS = env("DD_FEATURE_FINDING_GROUPS")
JIRA_TEMPLATE_ROOT = env("DD_JIRA_TEMPLATE_ROOT")
TEMPLATE_DIR_PREFIX = env("DD_TEMPLATE_DIR_PREFIX")

DUPLICATE_CLUSTER_CASCADE_DELETE = env("DD_DUPLICATE_CLUSTER_CASCADE_DELETE")

# Deside if SonarQube API parser should download the security hotspots
SONARQUBE_API_PARSER_HOTSPOTS = env("DD_SONARQUBE_API_PARSER_HOTSPOTS")

# when enabled, finding importing will occur asynchronously, default False
ASYNC_FINDING_IMPORT = env("DD_ASYNC_FINDING_IMPORT")
# The number of findings to be processed per celeryworker
ASYNC_FINDING_IMPORT_CHUNK_SIZE = env("DD_ASYNC_FINDING_IMPORT_CHUNK_SIZE")
# When enabled, deleting objects will be occur from the bottom up. In the example of deleting an engagement
# The objects will be deleted as follows Endpoints -> Findings -> Tests -> Engagement
ASYNC_OBJECT_DELETE = env("DD_ASYNC_OBJECT_DELETE")
# The number of objects to be deleted per celeryworker
ASYNC_OBEJECT_DELETE_CHUNK_SIZE = env("DD_ASYNC_OBEJECT_DELETE_CHUNK_SIZE")
# When enabled, display the preview of objects to be deleted. This can take a long time to render
# for very large objects
DELETE_PREVIEW = env("DD_DELETE_PREVIEW")

# django-auditlog imports django-jsonfield-backport raises a warning that can be ignored,
# see https://github.com/laymonage/django-jsonfield-backport
SILENCED_SYSTEM_CHECKS = ["django_jsonfield_backport.W001"]

VULNERABILITY_URLS = {
    "CVE": "https://nvd.nist.gov/vuln/detail/",
    "GHSA": "https://github.com/advisories/",
    "OSV": "https://osv.dev/vulnerability/",
    "PYSEC": "https://osv.dev/vulnerability/",
    "SNYK": "https://snyk.io/vuln/",
    "RUSTSEC": "https://rustsec.org/advisories/",
    "VNS": "https://vulners.com/",
    "RHSA": "https://access.redhat.com/errata/",
    "RHBA": "https://access.redhat.com/errata/",
    "RHEA": "https://access.redhat.com/errata/",
    "FEDORA": "https://bodhi.fedoraproject.org/updates/",
}
# List of acceptable file types that can be uploaded to a given object via arbitrary file upload
FILE_UPLOAD_TYPES = env("DD_FILE_UPLOAD_TYPES")
# Fixes error
# AttributeError: Problem installing fixture '/app/dojo/fixtures/defect_dojo_sample_data.json': 'Settings' object has no attribute 'AUDITLOG_DISABLE_ON_RAW_SAVE'
AUDITLOG_DISABLE_ON_RAW_SAVE = False
#  You can set extra Jira headers by suppling a dictionary in header: value format (pass as env var like "headr_name=value,another_header=anohter_value")
ADDITIONAL_HEADERS = env("DD_ADDITIONAL_HEADERS")
# Dictates whether cloud banner is created or not
CREATE_CLOUD_BANNER = env("DD_CREATE_CLOUD_BANNER")

# ------------------------------------------------------------------------------
# Auditlog
# ------------------------------------------------------------------------------
AUDITLOG_FLUSH_RETENTION_PERIOD = env("DD_AUDITLOG_FLUSH_RETENTION_PERIOD")
ENABLE_AUDITLOG = env("DD_ENABLE_AUDITLOG")
USE_FIRST_SEEN = env("DD_USE_FIRST_SEEN")
USE_QUALYS_LEGACY_SEVERITY_PARSING = env("DD_QUALYS_LEGACY_SEVERITY_PARSING")

# ------------------------------------------------------------------------------
# Notifications
# ------------------------------------------------------------------------------
NOTIFICATIONS_SYSTEM_LEVEL_TRUMP = env("DD_NOTIFICATIONS_SYSTEM_LEVEL_TRUMP")

# ------------------------------------------------------------------------------
# Ignored Warnings
# ------------------------------------------------------------------------------
# These warnings are produce by polymorphic beacuser of weirdness around cascade deletes. We had to do
# some pretty out of pocket things to correct this behaviors to correct this weirdness, and therefore
# some warnings are produced trying to steer us in the right direction. Ignore those
# Reference issue: https://github.com/jazzband/django-polymorphic/issues/229
warnings.filterwarnings("ignore", message="polymorphic.base.ManagerInheritanceWarning.*")
warnings.filterwarnings("ignore", message="PolymorphicModelBase._default_manager.*")

# This setting is here to override default renderer of forms (use div-based, instred of table-based).
# It has effect only on templates that use "{{ form }}" in the body. Only "Delete forms" now.
# The setting is here to avoid RemovedInDjango50Warning. It is here only for transition period.
# TODO - Remove this setting in Django 5.0 because DjangoDivFormRenderer will become deprecated and the same class will be used by default DjangoTemplates.
# More info:
# - https://docs.djangoproject.com/en/4.1/ref/forms/renderers/#django.forms.renderers.DjangoTemplates
# - https://docs.djangoproject.com/en/5.0/ref/forms/renderers/#django.forms.renderers.DjangoTemplates
FORM_RENDERER = "django.forms.renderers.DjangoDivFormRenderer"<|MERGE_RESOLUTION|>--- conflicted
+++ resolved
@@ -275,13 +275,8 @@
     # for very large objects
     DD_DELETE_PREVIEW=(bool, True),
     # List of acceptable file types that can be uploaded to a given object via arbitrary file upload
-<<<<<<< HEAD
-    DD_FILE_UPLOAD_TYPES=(list, ['.txt', '.pdf', '.json', '.xml', '.csv', '.yml', '.png', '.jpeg',
-                                 '.sarif', '.xlsx', '.doc', '.html', '.js', '.nessus', '.zip']),
-=======
     DD_FILE_UPLOAD_TYPES=(list, [".txt", ".pdf", ".json", ".xml", ".csv", ".yml", ".png", ".jpeg",
-                                 ".sarif", ".xslx", ".doc", ".html", ".js", ".nessus", ".zip"]),
->>>>>>> a62ea5d9
+                                 ".sarif", ".xlsx", ".doc", ".html", ".js", ".nessus", ".zip"]),
     # Max file size for scan added via API in MB
     DD_SCAN_FILE_MAX_SIZE=(int, 100),
     # When disabled, existing user tokens will not be removed but it will not be
