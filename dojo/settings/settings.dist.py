--- conflicted
+++ resolved
@@ -1257,12 +1257,9 @@
     'Popeye Scan': ['title', 'description'],
     'Wazuh Scan': ['title'],
     'Nuclei Scan': ['title', 'cwe', 'severity'],
-<<<<<<< HEAD
     'KubeHunter Scan': ['title', 'description'],
     'kube-bench Scan': ['title', 'vuln_id_from_tool', 'description'],
-=======
-    'Threagile risks report': ['title', 'cwe', "severity"]
->>>>>>> 581f87b3
+    'Threagile risks report': ['title', 'cwe', "severity"],
 }
 
 # Override the hardcoded settings here via the env var
@@ -1457,12 +1454,9 @@
     'Wpscan': DEDUPE_ALGO_HASH_CODE,
     'Popeye Scan': DEDUPE_ALGO_HASH_CODE,
     'Nuclei Scan': DEDUPE_ALGO_HASH_CODE,
-<<<<<<< HEAD
     'KubeHunter Scan': DEDUPE_ALGO_HASH_CODE,
     'kube-bench Scan': DEDUPE_ALGO_HASH_CODE,
-=======
-    'Threagile risks report': DEDUPE_ALGO_UNIQUE_ID_FROM_TOOL_OR_HASH_CODE
->>>>>>> 581f87b3
+    'Threagile risks report': DEDUPE_ALGO_UNIQUE_ID_FROM_TOOL_OR_HASH_CODE,
 }
 
 # Override the hardcoded settings here via the env var
