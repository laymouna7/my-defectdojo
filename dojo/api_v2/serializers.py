--- conflicted
+++ resolved
@@ -524,21 +524,13 @@
         skipped_hashcodes = []
         try:
             for item in parser.items:
-<<<<<<< HEAD
                 if skip_duplicates:
                     hash_code = item.compute_hash_code()
-                    if Finding.objects.filter(Q(active=True) | Q(false_p=True),
+                    if Finding.objects.filter(Q(active=True) | Q(false_p=True) | Q(duplicate=True),
                                               test__engagement__product=test.engagement.product,
                                               hash_code=hash_code).exists():
                         skipped_hashcodes.append(hash_code)
                         continue
-=======
-                if skip_duplicates and \
-                   Finding.objects.filter(Q(active=True) | Q(false_p=True) | Q(duplicate=True),
-                                          test__engagement__product=test.engagement.product,
-                                          hash_code=item.compute_hash_code()).exists():
-                    continue
->>>>>>> 6cbb3351
 
                 sev = item.severity
                 if sev == 'Information' or sev == 'Informational':
