--- conflicted
+++ resolved
@@ -14,14 +14,10 @@
 <div class="alert alert-info">
     API Scan Configurations are supported for the test types SonarQube API, Cobalt.io API and Edgescan API.
 <ul>
-<<<<<<< HEAD
     <li>For <b>SonarQube API</b> the field <b>Service key 1</b> has to be set with the SonarQube project key.
         <b>Service key 2</b> can be used for the Organization ID if using SonarCloud.</li>   
-=======
-    <li>For <b>SonarQube API</b> the field <b>Service key 1</b> has to be set with the SonarQube project key.</li>   
     <li>For <b>Bugcrowd API</b> the field <b>Service key 1</b> has to be set with the Bugcrowd program code.
         <b>Service key 2</b> can be set with the target in the Bugcrowd program (will be url encoded for the api call), if not supplied, will fetch all submissions in the program</li> 
->>>>>>> 0d80a186
     <li>For <b>Cobalt.io API</b> the field <b>Service key 1</b> has to be set with the Cobalt.io asset id. 
         <b>Service key 2</b> will be populated with the asset name while saving the configuration.</li>   
     <li>For <b>Edgescan API</b> the field <b>Service key 1</b> has to be set with the Edgescan asset id.</li>
