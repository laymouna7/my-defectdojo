--- conflicted
+++ resolved
@@ -31,12 +31,8 @@
 	<li><b>Bandit</b> - JSON report format</li>
 	<li><b>Burp XML</b> - When the Burp report is generated, the recommended option is Base64 encoding both the request and
 	    response fields. These fields will be processed and made available in the 'Finding View' page.</li>
-<<<<<<< HEAD
-	<li><b>Contrast Scanner</b> - CSV Report</li>
-=======
 	<li><b>Clair Scan</b> - Import JSON reports of Docker image vulnerabilities.</li>
 	<li><b>Contrast Scanner</b> - CSV Report</b></li>
->>>>>>> 49a74b97
 	<li><b>Checkmarx Detailed XML Report</b></li>
 	<li><b>Dependency Check</b> - OWASP Dependency Check output can be imported in Xml format.</li>
 	<li><b>Generic Findings Import</b> - Import Generic findings in CSV format.</li>
