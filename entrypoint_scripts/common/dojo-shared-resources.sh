#!/usr/bin/env bash
###############################################################################
#####
##### Shared set of variables and functions for setting up dojo
#####
###############################################################################

function help() {
    echo ""
    echo "$0 usage:"
    echo "  -h      Display this help message and exit with a status code of 0"
    echo "  -y      Disable interactivity (i.e. useful for Dockerfile usage)"
    echo "  -b      Batch mode (i.e useful for automation purpose)"
    echo ""
}

TARGET_DIR=
AUTO_DOCKER=

# Supported databases
export SQLITE=0
export MYSQL=1
export POSTGRES=2

while getopts 'hr:y:b:d:' opt; do
    case $opt in
        h)
            help
            exit 0
            ;;
        y)
            AUTO_DOCKER="yes"
            FUNCTION=$OPTARG
            ;;
        d)
            if [[ "$OPTARG" == "MYSQL" ]]; then
                DBTYPE=$MYSQL
            elif [[ "$OPTARG" == "POSTGRES" ]]; then
                DBTYPE=$POSTGRES
            else
                DBTYPE=$SQLITE
            fi
            ;;
        b)
            BATCH_MODE="yes"
            ;;
        ?)
            help
            exit 1
            ;;
    esac
done

# Set up output text styles
export NONE='\033[00m'
export RED='\033[01;31m'
export GREEN='\033[01;32m'
export YELLOW='\033[01;33m'
export PURPLE='\033[01;35m'
export CYAN='\033[01;36m'
export WHITE='\033[01;37m'
export BOLD='\033[1m'
export UNDERLINE='\033[4m'

# Main DefectDojo directory
export DOJO_ROOT_DIR=$PWD
# The name of the virtualenv
export DOJO_VENV_NAME=venv

function verify_cwd() {
    required_fs_objects="manage.py setup.bash dojo"
    for obj in $required_fs_objects; do
        if [ ! -e $obj ]; then
            echo "Couldn't find '$obj' in $DOJO_ROOT_DIR; Please run this script at the application's root directory" >&2
            exit 1
        fi
    done
}

###
### Declare functions required and used throughout scripts
###
function createadmin() {
    echo "=============================================================================="
    echo "Creating Dojo Admin User"
    echo "=============================================================================="
    echo

    #setup default admin dojo user
    if [ -z "$DEFECT_DOJO_ADMIN_NAME" ]; then
        DEFECT_DOJO_ADMIN_NAME='admin'
    fi
    if [ -z "$DEFECT_DOJO_ADMIN_EMAIL" ]; then
        DEFECT_DOJO_ADMIN_EMAIL='root@localhost.local'
    fi
    if [ -z "$DOJO_ADMIN_PASSWORD" ]; then
        DOJO_ADMIN_PASSWORD=`LC_CTYPE=C tr -dc A-Za-z0-9_\!\@\#\$\%\^\&\*\(\)-+ < /dev/urandom | head -c 32 | xargs`
    fi
    #creating default admin user
    echo "from django.contrib.auth.models import User; User.objects.create_superuser('$DOJO_ADMIN_USER', '$DOJO_ADMIN_EMAIL', '$DOJO_ADMIN_PASSWORD')" | ./manage.py shell
}

function setupdb() {
    echo "=============================================================================="
    echo "Setting up dojodb"
    echo "=============================================================================="
    echo
    python manage.py makemigrations dojo
    python manage.py makemigrations --merge --noinput
    python manage.py migrate
    python manage.py syncdb --noinput
    python manage.py loaddata product_type
    python manage.py loaddata test_type
    python manage.py loaddata development_environment
    python manage.py loaddata system_settings
    python manage.py installwatson
    python manage.py buildwatson

    echo "=============================================================================="
    echo "Collect Static Files"
    echo "=============================================================================="
    echo
    #Collect static files
    python manage.py collectstatic --noinput

    echo "=============================================================================="
    echo "Checking if sample data should be loaded"
    echo "=============================================================================="
    echo
    if [ "$LOAD_SAMPLE_DATA" = True ]; then
        echo
        echo "Loading sample data..."
        bash $DOCKER_DIR/dojo-data.bash load
        echo
    fi
}

function verify_python_version() {
    # Detect Python version
    PYV=`python -c "import sys;t='{v[0]}.{v[1]}'.format(v=list(sys.version_info[:2]));sys.stdout.write(t)";`
    if [[ "$PYV"<"2.7" ]]; then
        echo "ERROR: DefectDojo requires Python 2.7+"
        exit 1;
    else
        echo "Leaving Django 1.x.y requirement"
    fi
}

function setupdojo() {
    echo "=============================================================================="
    echo "DefectDojo Setup"
    echo "Installing required packages"
    echo "=============================================================================="
    echo

    echo "=============================================================================="
    echo "Installing Yarn"
    echo "=============================================================================="
    echo
    # yarn install
    npm install -g yarn

    echo "=============================================================================="
    echo "Creating Virtual Environment"
    echo "=============================================================================="
    echo
    #Remove any previous virtual environments
    if [ -d $DOJO_VENV_NAME ];
    then
        rm -r $DOJO_VENV_NAME
    fi
    virtualenv $DOJO_VENV_NAME
    source $DOJO_VENV_NAME/bin/activate

    verify_python_version

    echo "=============================================================================="
    echo "Pip install required components"
    echo "=============================================================================="
    echo
    pip install .

    echo "=============================================================================="
    echo "Installing yarn"
    echo "=============================================================================="
    echo
    cd components && yarn && cd ..

    # Setup the DB
    setupdb

    echo "=============================================================================="
    echo "SUCCESS!"
    echo "=============================================================================="
}

function prompt_db_type() {
    read -p "Select database type: 0.) SQLite, 1.) MySQL or 2.) Postgres: " DBTYPE
    if [ "$DBTYPE" == "$SQLITE" ] \
        || [ "$DBTYPE" == "$MYSQL" ] \
        || [ "$DBTYPE" == "$POSTGRES" ] ; then
    	echo "Setting up database"
    else
        echo "Please enter 0, 1 or 2"
        prompt_db_type
    fi
}

# Ensures the mysql application DB is present
function ensure_mysql_application_db() {
    # Allow script to be called non-interactively using:
    # export AUTO_DOCKER=yes && /opt/django-DefectDojo/setup.bash
<<<<<<< HEAD
    # Added BATCH_MODE condition and rewrite old negate logic.
    if [ "$AUTO_DOCKER" == "yes" ] || [ "$BATCH_MODE" == "yes" ]; then
        # Default values for a automated Docker install if not provided
        echo "Setting values for MySQL install"
        if [ -z "$SQLHOST" ]; then
            SQLHOST="localhost"
        fi
        if [ -z "$SQLPORT" ]; then
            SQLPORT="3306"
        fi
        if [ -z "$SQLUSER" ]; then
            SQLUSER="root"
        fi
        if [ -z "$SQLPWD" -a  "$BATCH_MODE" == "yes" ]; then
            echo "SQL Password not provided, exiting"
            exit 1
        fi
        if [ -z "$DBNAME" ]; then
            DBNAME="dojodb"
        fi
    else
        # Run interactively
        read -p "MySQL host: " SQLHOST
        read -p "MySQL port: " SQLPORT
        read -p "MySQL user (should already exist): " SQLUSER
        stty -echo
        read -p "Password for user: " SQLPWD; echo
        stty echo
        read -p "Database name (should NOT exist): " DBNAME
=======
    if [ "$AUTO_DOCKER" != "yes" ]; then
        # Run interactively
        read -p "MySQL host: " DEFECT_DOJO_DEFAULT_DATABASE_HOST
        read -p "MySQL port: " DEFECT_DOJO_DEFAULT_DATABASE_PORT
        read -p "MySQL user (should already exist): " DEFECT_DOJO_DEFAULT_DATABASE_USER
        stty -echo
        read -p "Password for user: " DEFECT_DOJO_DEFAULT_DATABASE_PASSWORD; echo
        stty echo
        read -p "Database name (should NOT exist): " DEFECT_DOJO_DEFAULT_DATABASE_NAME
>>>>>>> 6107333f
    fi

    if mysql -fs --protocol=TCP -h "$DEFECT_DOJO_DEFAULT_DATABASE_HOST" -P "$DEFECT_DOJO_DEFAULT_DATABASE_PORT" -u"$DEFECT_DOJO_DEFAULT_DATABASE_USER" -p"$DEFECT_DOJO_DEFAULT_DATABASE_PASSWORD" "$DEFECT_DOJO_DEFAULT_DATABASE_NAME" >/dev/null 2>&1 </dev/null; then
        echo "Database $DEFECT_DOJO_DEFAULT_DATABASE_NAME already exists!"
        echo
        if [ "$AUTO_DOCKER" == "yes" ] || [ "$BATCH_MODE" == "yes" ]; then
            if [ -z "$FLUSHDB" ]; then
                DELETE="yes"
            else
                DELETE="$FLUSHDB"
            fi
        else
            read -p "Drop database $DEFECT_DOJO_DEFAULT_DATABASE_NAME? [Y/n] " DELETE
        fi
        if [[ ! $DELETE =~ ^[nN]$ ]]; then
            mysqladmin -f --protocol=TCP --host="$DEFECT_DOJO_DEFAULT_DATABASE_HOST" --port="$DEFECT_DOJO_DEFAULT_DATABASE_PORT" --user="$DEFECT_DOJO_DEFAULT_DATABASE_USER" --password="$DEFECT_DOJO_DEFAULT_DATABASE_PASSWORD" drop "$DEFECT_DOJO_DEFAULT_DATABASE_NAME"
            mysqladmin    --protocol=TCP --host="$DEFECT_DOJO_DEFAULT_DATABASE_HOST" --port="$DEFECT_DOJO_DEFAULT_DATABASE_PORT" --user="$DEFECT_DOJO_DEFAULT_DATABASE_USER" --password="$DEFECT_DOJO_DEFAULT_DATABASE_PASSWORD" create "$DEFECT_DOJO_DEFAULT_DATABASE_NAME"
        fi
    else
        # Set the root password for mysql - install has it blank
        mysql -uroot -e "SET PASSWORD = PASSWORD('${DEFECT_DOJO_DEFAULT_DATABASE_PASSWORD}');"

        if mysqladmin --protocol=TCP --host="$DEFECT_DOJO_DEFAULT_DATABASE_HOST" --port="$DEFECT_DOJO_DEFAULT_DATABASE_PORT" --user="$DEFECT_DOJO_DEFAULT_DATABASE_USER" --password="$DEFECT_DOJO_DEFAULT_DATABASE_PASSWORD" create $DEFECT_DOJO_DEFAULT_DATABASE_NAME; then
            echo "Created database $DEFECT_DOJO_DEFAULT_DATABASE_NAME."
        else
            echo "Error! Failed to create database $DEFECT_DOJO_DEFAULT_DATABASE_NAME. Check your credentials."
            echo
            ensure_mysql_application_db
        fi
    fi
}

# Ensures the Postgres application DB is present
function ensure_postgres_application_db() {
<<<<<<< HEAD
    # Added BATCH_MODE condition and rewrite old negate logic.
    if [ "$BATCH_MODE" == "yes" ]; then
      echo "Setting values for POSTGRES install"
      if [ -z "$SQLHOST" ]; then
          SQLHOST="localhost"
      fi
      if [ -z "$SQLPORT" ]; then
          SQLPORT="5432"
      fi
      if [ -z "$SQLUSER" ]; then
          SQLUSER="root"
      fi
      if [ -z "$SQLPWD" ]; then
          echo "SQL Password not provided, exiting"
          exit 1
      fi
      if [ -z "$DBNAME" ]; then
          DBNAME="dojodb"
      fi
    else
      read -p "Postgres host: " SQLHOST
      read -p "Postgres port: " SQLPORT
      read -p "Postgres user (should already exist): " SQLUSER
      stty -echo
      read -p "Password for user: " SQLPWD; echo
      stty echo
      read -p "Database name (should NOT exist): " DBNAME
    fi
=======
    read -p "Postgres host: " DEFECT_DOJO_DEFAULT_DATABASE_HOST
    read -p "Postgres port: " DEFECT_DOJO_DEFAULT_DATABASE_PORT
    read -p "Postgres user (should already exist): " DEFECT_DOJO_DEFAULT_DATABASE_USER
    stty -echo
    read -p "Password for user: " DEFECT_DOJO_DEFAULT_DATABASE_PASSWORD; echo
    stty echo
    read -p "Database name (should NOT exist): " DEFECT_DOJO_DEFAULT_DATABASE_NAME
>>>>>>> 6107333f

    if [ "$( PGPASSWORD=$DEFECT_DOJO_DEFAULT_DATABASE_PASSWORD psql -h $DEFECT_DOJO_DEFAULT_DATABASE_HOST -p $DEFECT_DOJO_DEFAULT_DATABASE_PORT -U $DEFECT_DOJO_DEFAULT_DATABASE_USER -tAc "SELECT 1 FROM pg_database WHERE datname='$DEFECT_DOJO_DEFAULT_DATABASE_NAME'" )" = '1' ]
    then
        echo "Database $DEFECT_DOJO_DEFAULT_DATABASE_NAME already exists!"
        echo
<<<<<<< HEAD

        # Added BATCH_MODE condition.
        if [ "$AUTO_DOCKER" == "yes" ] || [ "$BATCH_MODE" == "yes" ]; then
            if [ -z "$FLUSHDB" ]; then
                DELETE="yes"
            else
                DELETE="$FLUSHDB"
            fi
        else
            read -p "Drop database $DBNAME? [Y/n] " DELETE
        fi

=======
        read -p "Drop database $DEFECT_DOJO_DEFAULT_DATABASE_NAME? [Y/n] " DELETE
>>>>>>> 6107333f
        if [[ ! $DELETE =~ ^[nN]$ ]]; then
            PGPASSWORD=$DEFECT_DOJO_DEFAULT_DATABASE_PASSWORD dropdb $DEFECT_DOJO_DEFAULT_DATABASE_NAME -h $DEFECT_DOJO_DEFAULT_DATABASE_HOST -p $DEFECT_DOJO_DEFAULT_DATABASE_PORT -U $DEFECT_DOJO_DEFAULT_DATABASE_USER
            PGPASSWORD=$DEFECT_DOJO_DEFAULT_DATABASE_PASSWORD createdb $DEFECT_DOJO_DEFAULT_DATABASE_NAME -h $DEFECT_DOJO_DEFAULT_DATABASE_HOST -p $DEFECT_DOJO_DEFAULT_DATABASE_PORT -U $DEFECT_DOJO_DEFAULT_DATABASE_USER
        else
            read -p "Try and install anyway? [Y/n] " INSTALL
            if [[ $INSTALL =~ ^[nN]$ ]]; then
              echo
              ensure_postgres_application_db
            fi
        fi
    else
        PGPASSWORD=$DEFECT_DOJO_DEFAULT_DATABASE_PASSWORD createdb $DEFECT_DOJO_DEFAULT_DATABASE_NAME -h $DEFECT_DOJO_DEFAULT_DATABASE_HOST -p $DEFECT_DOJO_DEFAULT_DATABASE_PORT -U $DEFECT_DOJO_DEFAULT_DATABASE_USER
        if [ $? = 0 ]
        then
            echo "Created database $DEFECT_DOJO_DEFAULT_DATABASE_NAME."
        else
            echo "Error! Failed to create database $DEFECT_DOJO_DEFAULT_DATABASE_NAME. Check your credentials."
            echo
            ensure_postgres_application_db
        fi
    fi
}

function ensure_application_db() {
    # Setup the application DB
    echo "Ensure application DB is present"
    if [ "$DBTYPE" == "$MYSQL" ]; then
        ensure_mysql_application_db
    elif [ "$DBTYPE" == "$POSTGRES" ]; then
        ensure_postgres_application_db
    fi
}

# Set up packages via Yum / APT
function install_os_dependencies() {
    YUM_CMD=$(which yum)
    APT_GET_CMD=$(which apt-get)
    BREW_CMD=$(which brew)

    if [[ ! -z "$YUM_CMD" ]]; then
        sudo yum install -y wget epel-release
        curl -sL https://rpm.nodesource.com/setup | sudo bash -
        sudo wget https://dl.yarnpkg.com/rpm/yarn.repo -O /etc/yum.repos.d/yarn.repo
        sudo yum install gcc python-devel python-setuptools python-pip nodejs yarn wkhtmltopdf expect
        sudo yum groupinstall 'Development Tools'
    elif [[ ! -z "$APT_GET_CMD" ]]; then
        if [ "$AUTO_DOCKER" == "yes" ]; then
          apt-get update && apt-get install -y sudo git nano
        fi
        sudo apt-get update && sudo apt-get install -y curl apt-transport-https expect
        #Yarn
        curl -sS https://dl.yarnpkg.com/debian/pubkey.gpg | sudo apt-key add -
        echo "deb https://dl.yarnpkg.com/debian/ stable main" | sudo tee /etc/apt/sources.list.d/yarn.list
        #Node
        curl -sL https://deb.nodesource.com/setup_6.x | sudo -E bash

        sudo apt-get install -y apt-transport-https libjpeg-dev gcc libssl-dev python-dev python-pip nodejs yarn wkhtmltopdf build-essential

    elif [[ ! -z "$BREW_CMD" ]]; then
        brew install gcc openssl python node npm yarn Caskroom/cask/wkhtmltopdf expect
    else
        echo "ERROR! OS not supported, please try Docker. https://hub.docker.com/r/appsecpipeline/django-defectdojo/"
        exit 1;
    fi

    echo
}

function install_db() {
    YUM_CMD=$(which yum)
    APT_GET_CMD=$(which apt-get)
    BREW_CMD=$(which brew)

    if [[ ! -z "$YUM_CMD" ]]; then
        if [ "$DBTYPE" == $MYSQL ]; then
            echo "Installing MySQL client (and server if not already installed)"
            sudo yum install -y mariadb-server mysql-devel
        elif [ "$DBTYPE" == $POSTGRES ]; then
            echo "Installing Postgres client (and server if not already installed)"
<<<<<<< HEAD
            sudo yum install -y postgresql-devel postgresql postgresql-contrib
=======
            sudo yum install postgresql-devel postgresql postgresql-contrib
>>>>>>> 6107333f
        fi
    elif [[ ! -z "$APT_GET_CMD" ]]; then
        if [ "$DBTYPE" == $MYSQL ]; then
            echo "Installing MySQL client (and server if not already installed)"
            if [ "$AUTO_DOCKER" == "yes" ]; then
              DEBIAN_FRONTEND=noninteractive apt-get install -y mysql-server pwgen libmysqlclient-dev
              sudo service mysql start
            else
              sudo apt-get install -y libmysqlclient-dev mysql-server
            fi
        elif [ "$DBTYPE" == $POSTGRES ]; then
            echo "Installing Postgres client (and server if not already installed)"
            sudo apt-get install -y libpq-dev postgresql postgresql-contrib
        fi
    elif [[ ! -z "$BREW_CMD" ]]; then
        if [ "$DBTYPE" == $MYSQL ]; then
            echo "Installing MySQL client"
            brew install mysql@5.7
	    brew link mysql@5.7 --force
        elif [ "$DBTYPE" == $POSTGRES ]; then
            echo "Installing Postgres client"
            brew install postgresql
        fi
    fi
}

function setup_batch_mode() {
  # Batch mode
  echo "Installing DefectDojo in batch mode."
  if [[ -z "$DD_ENV_PATH" ]]; then
    echo "Please set the env file to use. (DD_ENV)"
  fi
  source "dojo/settings/$DD_ENV_PATH"
  PARSE_DB_URL="$(python entrypoint_scripts/misc/url_db.py $DD_DATABASE_URL)"
  echo
  IFS=":"
  read DBTYPE DBNAME SQLUSER SQLPWD SQLHOST SQLPORT<<<"$PARSE_DB_URL"
  if [ $DBTYPE=="mysql" ]; then
    DBTYPE=$MYSQL
  elif [ $DBTYPE=="postgres" ]; then
    DBTYPE=$POSTGRES
  else
    DBTYPE=$SQLITE
  fi
}

function prepare_settings_file() {
<<<<<<< HEAD
    echo "=============================================================================="
    echo "Creating dojo/settings/settings.py and .env file"
    echo "=============================================================================="
    echo
=======
>>>>>>> 6107333f
    unset HISTFILE

    if [[ ! -z "$BREW_CMD" ]]; then
        LC_CTYPE=C
    fi

    SECRET=`cat /dev/urandom | LC_CTYPE=C tr -dc "a-zA-Z0-9" | head -c 128`
<<<<<<< HEAD
    AES_PASSPHRASE=`cat /dev/urandom | LC_CTYPE=C tr -dc "a-zA-Z0-9" | head -c 128`
    TARGET_SETTINGS_FILE=dojo/settings/settings.py
    ENV_SETTINGS_FILE=dojo/settings/.env.prod

    # Copy settings file
    cp dojo/settings/settings.dist.py ${TARGET_SETTINGS_FILE}

    # Copy env file
    cp dojo/settings/template-env ${ENV_SETTINGS_FILE}

    # DD_DATABASE_URL can be set as an environment variable, if not construct
    if [ "$DBTYPE" == "$SQLITE" ]; then
        DD_DATABASE_URL="sqlite:///defectdojo.db"
    elif [ "$DBTYPE" == "$MYSQL" ]; then
        DD_DATABASE_URL="mysql://$SQLUSER:$SQLPWD@$SQLHOST:$SQLPORT/$DBNAME"
    elif [ "$DBTYPE" == "$POSTGRES" ]; then
        DD_DATABASE_URL="postgres://$SQLUSER:$SQLPWD@$SQLHOST:$SQLPORT/$DBNAME"
    fi

    if [[ -z $DD_ALLOWED_HOSTS ]]; then
        DD_ALLOWED_HOSTS="localhost"
    fi

    # Test whether we're running on a "brew"-system, like Mac OS X; then use
    # BSD-style sed;
    # By default, use GNU-style sed
    BREW_CMD=$(which brew)
    if [[ ! -z $BREW_CMD ]]; then
        sed -i '' -e 's%#DD_DATABASE_URL#%'$DD_DATABASE_URL'%' \
                -e "s/#DD_SECRET_KEY#/$SECRET/g" \
                -e "s%#ALLOWED_HOSTS#%$DD_ALLOWED_HOSTS%" \
                -e "s/#DD_CREDENTIAL_AES_256_KEY#/$AES_PASSPHRASE/g" \
                ${ENV_SETTINGS_FILE}
    else
        # Apply sed GNU-style wise
        sed -i -e 's%#DD_DATABASE_URL#%'$DD_DATABASE_URL'%' ${ENV_SETTINGS_FILE}
        sed -i -e "s/#DD_SECRET_KEY#/$SECRET/g" ${ENV_SETTINGS_FILE}
        sed -i -e "s%#DD_ALLOWED_HOSTS#%$DD_ALLOWED_HOSTS%" ${ENV_SETTINGS_FILE}
        sed -i -e "s/#DD_CREDENTIAL_AES_256_KEY#/$AES_PASSPHRASE/g" ${ENV_SETTINGS_FILE}
    fi
=======
>>>>>>> 6107333f
}

function install_app() {
    # Install the app, apply migrations and load data
    # Detect if we're in a a virtualenv
    python -c 'import sys; print sys.real_prefix' 2>/dev/null
    VENV_ACTIVE=$?

    if [ "$VENV_ACTIVE" == "0" ]; then
        pip install --upgrade pip
        pip install -U pip
        if [ "$DBTYPE" == "$MYSQL" ]; then
            pip install .[mysql]
        else
            pip install .
        fi
    else
        sudo pip install --upgrade pip
        if [ "$DBTYPE" == "$MYSQL" ]; then
            sudo -H pip install .[mysql]
        else
            sudo -H pip install .
        fi
    fi
    python manage.py makemigrations dojo
    python manage.py makemigrations --merge --noinput
    python manage.py migrate

    if [ "$BATCH_MODE" == "yes" ]; then
      python manage.py createsuperuser --noinput --username=$DEFECTDOJO_ADMIN_USER --email='admin@defectdojo.org'
      entrypoint_scripts/common/setup-superuser.expect $DEFECTDOJO_ADMIN_USER $DEFECTDOJO_ADMIN_PASSWORD
    elif [ -z "$AUTO_DOCKER" ]; then
      echo -e "${GREEN}${BOLD}Create Dojo superuser:"
      tput sgr0
      python manage.py createsuperuser
    fi

    if [ "$AUTO_DOCKER" == "yes" ]; then
      python manage.py loaddata dojo/fixtures/defect_dojo_sample_data.json
    else
      python manage.py loaddata product_type
      python manage.py loaddata test_type
      python manage.py loaddata development_environment
      python manage.py loaddata system_settings
      python manage.py loaddata benchmark_type
      python manage.py loaddata benchmark_category
      python manage.py loaddata benchmark_requirement
      python manage.py loaddata language_type
      python manage.py loaddata objects_review
      python manage.py loaddata regulation
    fi

    python manage.py installwatson
    python manage.py buildwatson

    # Install yarn packages
    cd components && yarn && cd ..

    python manage.py collectstatic --noinput
}

function start_local_mysql_db_server() {
    # Nasty workaround according to https://serverfault.com/a/872576
    # This error was observed only on travis and not locally:
    # "Fatal error: Can't open and lock privilege tables: Table storage engine for 'user' doesn't have this option"
    sudo chown -R mysql:mysql /var/lib/mysql /var/run/mysqld
    sudo service mysql start
}

function stop_local_mysql_db_server() {
    sudo service mysql stop
    sudo chown -R mysql:mysql /var/lib/mysql /var/run/mysqld
}

function set_random_mysql_db_pwd() {
  sudo chown -R mysql:mysql /var/lib/mysql /var/run/mysqld
  sudo mysqld_safe --skip-grant-tables >/dev/null 2>&1 &
  sleep 5
  DB_ROOT_PASS_LEN=`shuf -i 50-60 -n 1`
  DB_ROOT_PASS=`pwgen -scn $DB_ROOT_PASS_LEN 1`

  mysql mysql -e "UPDATE user SET authentication_string=PASSWORD('$DB_ROOT_PASS') WHERE User='root';FLUSH PRIVILEGES;"
}

function upgrade() {
  apt-get upgrade
  apt-get clean all
}

function remove_install_artifacts() {
  sudo deluser dojo sudo
  apt-get remove -y mysql-server nodejs yarn autoremove
}

function install_postgres_client() {
  apt-get install -y postgresql postgresql-contrib
  apt-get upgrade
  apt-get clean all
}

function slim_defect_dojo_settings() {
  # Copy settings file
  ENV_SETTINGS_FILE=dojo/settings/.env.prod
  cp dojo/settings/template-env ${ENV_SETTINGS_FILE}
  sed -i'' "s&# DD_TRACK_MIGRATIONS=on&#DD_TRACK_MIGRATIONS=on&g" ${ENV_SETTINGS_FILE}
}<|MERGE_RESOLUTION|>--- conflicted
+++ resolved
@@ -91,13 +91,15 @@
         DEFECT_DOJO_ADMIN_NAME='admin'
     fi
     if [ -z "$DEFECT_DOJO_ADMIN_EMAIL" ]; then
-        DEFECT_DOJO_ADMIN_EMAIL='root@localhost.local'
-    fi
-    if [ -z "$DOJO_ADMIN_PASSWORD" ]; then
-        DOJO_ADMIN_PASSWORD=`LC_CTYPE=C tr -dc A-Za-z0-9_\!\@\#\$\%\^\&\*\(\)-+ < /dev/urandom | head -c 32 | xargs`
-    fi
+        DEFECT_DOJO_ADMIN_EMAIL='admin@localhost.local'
+    fi
+    if [ -z "$DEFECT_DOJO_ADMIN_PASSWORD" ]; then
+        DEFECT_DOJO_ADMIN_PASSWORD="admin"
+    fi
+    export DEFECT_DOJO_ADMIN_PASSWORD=$DEFECT_DOJO_ADMIN_PASSWORD
     #creating default admin user
-    echo "from django.contrib.auth.models import User; User.objects.create_superuser('$DOJO_ADMIN_USER', '$DOJO_ADMIN_EMAIL', '$DOJO_ADMIN_PASSWORD')" | ./manage.py shell
+    python manage.py createsuperuser --noinput --username="$DEFECT_DOJO_ADMIN_NAME" --email="$DEFECT_DOJO_ADMIN_EMAIL"
+    docker/setup-superuser.expect
 }
 
 function setupdb() {
@@ -169,6 +171,7 @@
     then
         rm -r $DOJO_VENV_NAME
     fi
+    pip install virtualenv
     virtualenv $DOJO_VENV_NAME
     source $DOJO_VENV_NAME/bin/activate
 
@@ -178,7 +181,7 @@
     echo "Pip install required components"
     echo "=============================================================================="
     echo
-    pip install .
+    pip install . --ignore-installed Markdown
 
     echo "=============================================================================="
     echo "Installing yarn"
@@ -209,48 +212,26 @@
 # Ensures the mysql application DB is present
 function ensure_mysql_application_db() {
     # Allow script to be called non-interactively using:
-    # export AUTO_DOCKER=yes && /opt/django-DefectDojo/setup.bash
-<<<<<<< HEAD
-    # Added BATCH_MODE condition and rewrite old negate logic.
-    if [ "$AUTO_DOCKER" == "yes" ] || [ "$BATCH_MODE" == "yes" ]; then
-        # Default values for a automated Docker install if not provided
+    if [ "$AUTO_DOCKER" == "yes" ]; then
         echo "Setting values for MySQL install"
-        if [ -z "$SQLHOST" ]; then
-            SQLHOST="localhost"
-        fi
-        if [ -z "$SQLPORT" ]; then
-            SQLPORT="3306"
-        fi
-        if [ -z "$SQLUSER" ]; then
-            SQLUSER="root"
-        fi
-        if [ -z "$SQLPWD" -a  "$BATCH_MODE" == "yes" ]; then
+        if [ -z "$DEFECT_DOJO_DEFAULT_DATABASE_HOST" ]; then
+            DEFECT_DOJO_DEFAULT_DATABASE_HOST="localhost"
+        fi
+        if [ -z "$DEFECT_DOJO_DEFAULT_DATABASE_PORT" ]; then
+            DEFECT_DOJO_DEFAULT_DATABASE_PORT="3306"
+        fi
+        if [ -z "$DEFECT_DOJO_DEFAULT_DATABASE_USER" ]; then
+            DEFECT_DOJO_DEFAULT_DATABASE_USER="root"
+        fi
+        if [ -z "$DEFECT_DOJO_DEFAULT_DATABASE_PASSWORD" -a "$BATCH_MODE" == "yes" ]; then
             echo "SQL Password not provided, exiting"
             exit 1
-        fi
-        if [ -z "$DBNAME" ]; then
-            DBNAME="dojodb"
-        fi
-    else
-        # Run interactively
-        read -p "MySQL host: " SQLHOST
-        read -p "MySQL port: " SQLPORT
-        read -p "MySQL user (should already exist): " SQLUSER
-        stty -echo
-        read -p "Password for user: " SQLPWD; echo
-        stty echo
-        read -p "Database name (should NOT exist): " DBNAME
-=======
-    if [ "$AUTO_DOCKER" != "yes" ]; then
-        # Run interactively
-        read -p "MySQL host: " DEFECT_DOJO_DEFAULT_DATABASE_HOST
-        read -p "MySQL port: " DEFECT_DOJO_DEFAULT_DATABASE_PORT
-        read -p "MySQL user (should already exist): " DEFECT_DOJO_DEFAULT_DATABASE_USER
-        stty -echo
-        read -p "Password for user: " DEFECT_DOJO_DEFAULT_DATABASE_PASSWORD; echo
-        stty echo
-        read -p "Database name (should NOT exist): " DEFECT_DOJO_DEFAULT_DATABASE_NAME
->>>>>>> 6107333f
+        else
+            DEFECT_DOJO_DEFAULT_DATABASE_PASSWORD="dojodb_install"
+        fi
+        if [ -z "$DEFECT_DOJO_DEFAULT_DATABASE_NAME" ]; then
+            DEFECT_DOJO_DEFAULT_DATABASE_NAME="dojodb"
+        fi
     fi
 
     if mysql -fs --protocol=TCP -h "$DEFECT_DOJO_DEFAULT_DATABASE_HOST" -P "$DEFECT_DOJO_DEFAULT_DATABASE_PORT" -u"$DEFECT_DOJO_DEFAULT_DATABASE_USER" -p"$DEFECT_DOJO_DEFAULT_DATABASE_PASSWORD" "$DEFECT_DOJO_DEFAULT_DATABASE_NAME" >/dev/null 2>&1 </dev/null; then
@@ -270,9 +251,10 @@
             mysqladmin    --protocol=TCP --host="$DEFECT_DOJO_DEFAULT_DATABASE_HOST" --port="$DEFECT_DOJO_DEFAULT_DATABASE_PORT" --user="$DEFECT_DOJO_DEFAULT_DATABASE_USER" --password="$DEFECT_DOJO_DEFAULT_DATABASE_PASSWORD" create "$DEFECT_DOJO_DEFAULT_DATABASE_NAME"
         fi
     else
-        # Set the root password for mysql - install has it blank
-        mysql -uroot -e "SET PASSWORD = PASSWORD('${DEFECT_DOJO_DEFAULT_DATABASE_PASSWORD}');"
-
+        echo "Setting password..."
+        # Set the root password for mysql
+        set_random_mysql_db_pwd
+        sudo service mysql start
         if mysqladmin --protocol=TCP --host="$DEFECT_DOJO_DEFAULT_DATABASE_HOST" --port="$DEFECT_DOJO_DEFAULT_DATABASE_PORT" --user="$DEFECT_DOJO_DEFAULT_DATABASE_USER" --password="$DEFECT_DOJO_DEFAULT_DATABASE_PASSWORD" create $DEFECT_DOJO_DEFAULT_DATABASE_NAME; then
             echo "Created database $DEFECT_DOJO_DEFAULT_DATABASE_NAME."
         else
@@ -285,65 +267,19 @@
 
 # Ensures the Postgres application DB is present
 function ensure_postgres_application_db() {
-<<<<<<< HEAD
-    # Added BATCH_MODE condition and rewrite old negate logic.
-    if [ "$BATCH_MODE" == "yes" ]; then
-      echo "Setting values for POSTGRES install"
-      if [ -z "$SQLHOST" ]; then
-          SQLHOST="localhost"
-      fi
-      if [ -z "$SQLPORT" ]; then
-          SQLPORT="5432"
-      fi
-      if [ -z "$SQLUSER" ]; then
-          SQLUSER="root"
-      fi
-      if [ -z "$SQLPWD" ]; then
-          echo "SQL Password not provided, exiting"
-          exit 1
-      fi
-      if [ -z "$DBNAME" ]; then
-          DBNAME="dojodb"
-      fi
-    else
-      read -p "Postgres host: " SQLHOST
-      read -p "Postgres port: " SQLPORT
-      read -p "Postgres user (should already exist): " SQLUSER
-      stty -echo
-      read -p "Password for user: " SQLPWD; echo
-      stty echo
-      read -p "Database name (should NOT exist): " DBNAME
-    fi
-=======
-    read -p "Postgres host: " DEFECT_DOJO_DEFAULT_DATABASE_HOST
-    read -p "Postgres port: " DEFECT_DOJO_DEFAULT_DATABASE_PORT
-    read -p "Postgres user (should already exist): " DEFECT_DOJO_DEFAULT_DATABASE_USER
+    read -p "Postgres host: " $DEFECT_DOJO_DEFAULT_DATABASE_HOST
+    read -p "Postgres port: " $DEFECT_DOJO_DEFAULT_DATABASE_PORT
+    read -p "Postgres user (should already exist): " $DEFECT_DOJO_DEFAULT_DATABASE_USER
     stty -echo
-    read -p "Password for user: " DEFECT_DOJO_DEFAULT_DATABASE_PASSWORD; echo
+    read -p "Password for user: " $DEFECT_DOJO_DEFAULT_DATABASE_PASSWORD; echo
     stty echo
-    read -p "Database name (should NOT exist): " DEFECT_DOJO_DEFAULT_DATABASE_NAME
->>>>>>> 6107333f
+    read -p "Database name (should NOT exist): " $DEFECT_DOJO_DEFAULT_DATABASE_NAME
 
     if [ "$( PGPASSWORD=$DEFECT_DOJO_DEFAULT_DATABASE_PASSWORD psql -h $DEFECT_DOJO_DEFAULT_DATABASE_HOST -p $DEFECT_DOJO_DEFAULT_DATABASE_PORT -U $DEFECT_DOJO_DEFAULT_DATABASE_USER -tAc "SELECT 1 FROM pg_database WHERE datname='$DEFECT_DOJO_DEFAULT_DATABASE_NAME'" )" = '1' ]
     then
         echo "Database $DEFECT_DOJO_DEFAULT_DATABASE_NAME already exists!"
         echo
-<<<<<<< HEAD
-
-        # Added BATCH_MODE condition.
-        if [ "$AUTO_DOCKER" == "yes" ] || [ "$BATCH_MODE" == "yes" ]; then
-            if [ -z "$FLUSHDB" ]; then
-                DELETE="yes"
-            else
-                DELETE="$FLUSHDB"
-            fi
-        else
-            read -p "Drop database $DBNAME? [Y/n] " DELETE
-        fi
-
-=======
         read -p "Drop database $DEFECT_DOJO_DEFAULT_DATABASE_NAME? [Y/n] " DELETE
->>>>>>> 6107333f
         if [[ ! $DELETE =~ ^[nN]$ ]]; then
             PGPASSWORD=$DEFECT_DOJO_DEFAULT_DATABASE_PASSWORD dropdb $DEFECT_DOJO_DEFAULT_DATABASE_NAME -h $DEFECT_DOJO_DEFAULT_DATABASE_HOST -p $DEFECT_DOJO_DEFAULT_DATABASE_PORT -U $DEFECT_DOJO_DEFAULT_DATABASE_USER
             PGPASSWORD=$DEFECT_DOJO_DEFAULT_DATABASE_PASSWORD createdb $DEFECT_DOJO_DEFAULT_DATABASE_NAME -h $DEFECT_DOJO_DEFAULT_DATABASE_HOST -p $DEFECT_DOJO_DEFAULT_DATABASE_PORT -U $DEFECT_DOJO_DEFAULT_DATABASE_USER
@@ -379,6 +315,7 @@
 
 # Set up packages via Yum / APT
 function install_os_dependencies() {
+    echo "Installing OS Dependencies"
     YUM_CMD=$(which yum)
     APT_GET_CMD=$(which apt-get)
     BREW_CMD=$(which brew)
@@ -391,16 +328,19 @@
         sudo yum groupinstall 'Development Tools'
     elif [[ ! -z "$APT_GET_CMD" ]]; then
         if [ "$AUTO_DOCKER" == "yes" ]; then
-          apt-get update && apt-get install -y sudo git nano
-        fi
-        sudo apt-get update && sudo apt-get install -y curl apt-transport-https expect
-        #Yarn
+          echo "Installing Docker OS Dependencies"
+          DEBIAN_FRONTEND=noninteractive apt-get update && DEBIAN_FRONTEND=noninteractive apt-get install -y sudo git nano
+        fi
+        sudo DEBIAN_FRONTEND=noninteractive apt-get update && sudo DEBIAN_FRONTEND=noninteractive apt-get install -y curl apt-transport-https expect gnupg2
+        #Node
+        curl -sL https://deb.nodesource.com/setup_6.x | sudo -E bash
+        sudo DEBIAN_FRONTEND=noninteractive apt-get install -y apt-transport-https libjpeg-dev gcc libssl-dev python-dev python-pip nodejs wkhtmltopdf build-essential
+
+        #Yarn from cmdtest conflicts
+        sudo apt -y remove cmdtest
         curl -sS https://dl.yarnpkg.com/debian/pubkey.gpg | sudo apt-key add -
         echo "deb https://dl.yarnpkg.com/debian/ stable main" | sudo tee /etc/apt/sources.list.d/yarn.list
-        #Node
-        curl -sL https://deb.nodesource.com/setup_6.x | sudo -E bash
-
-        sudo apt-get install -y apt-transport-https libjpeg-dev gcc libssl-dev python-dev python-pip nodejs yarn wkhtmltopdf build-essential
+        sudo DEBIAN_FRONTEND=noninteractive apt-get update && sudo DEBIAN_FRONTEND=noninteractive apt-get install -y yarn
 
     elif [[ ! -z "$BREW_CMD" ]]; then
         brew install gcc openssl python node npm yarn Caskroom/cask/wkhtmltopdf expect
@@ -410,6 +350,11 @@
     fi
 
     echo
+}
+
+function urlenc() {
+	local STRING="${1}"
+	echo `python -c "import sys, urllib as ul; print ul.quote_plus('$STRING')"`
 }
 
 function install_db() {
@@ -423,17 +368,14 @@
             sudo yum install -y mariadb-server mysql-devel
         elif [ "$DBTYPE" == $POSTGRES ]; then
             echo "Installing Postgres client (and server if not already installed)"
-<<<<<<< HEAD
             sudo yum install -y postgresql-devel postgresql postgresql-contrib
-=======
-            sudo yum install postgresql-devel postgresql postgresql-contrib
->>>>>>> 6107333f
         fi
     elif [[ ! -z "$APT_GET_CMD" ]]; then
         if [ "$DBTYPE" == $MYSQL ]; then
             echo "Installing MySQL client (and server if not already installed)"
             if [ "$AUTO_DOCKER" == "yes" ]; then
               DEBIAN_FRONTEND=noninteractive apt-get install -y mysql-server pwgen libmysqlclient-dev
+              echo "MySQL client (and server if not already installed) setup complete"
               sudo service mysql start
             else
               sudo apt-get install -y libmysqlclient-dev mysql-server
@@ -475,13 +417,10 @@
 }
 
 function prepare_settings_file() {
-<<<<<<< HEAD
     echo "=============================================================================="
     echo "Creating dojo/settings/settings.py and .env file"
     echo "=============================================================================="
     echo
-=======
->>>>>>> 6107333f
     unset HISTFILE
 
     if [[ ! -z "$BREW_CMD" ]]; then
@@ -489,7 +428,6 @@
     fi
 
     SECRET=`cat /dev/urandom | LC_CTYPE=C tr -dc "a-zA-Z0-9" | head -c 128`
-<<<<<<< HEAD
     AES_PASSPHRASE=`cat /dev/urandom | LC_CTYPE=C tr -dc "a-zA-Z0-9" | head -c 128`
     TARGET_SETTINGS_FILE=dojo/settings/settings.py
     ENV_SETTINGS_FILE=dojo/settings/.env.prod
@@ -497,41 +435,32 @@
     # Copy settings file
     cp dojo/settings/settings.dist.py ${TARGET_SETTINGS_FILE}
 
-    # Copy env file
-    cp dojo/settings/template-env ${ENV_SETTINGS_FILE}
+    # Remove existing .env.prod files
+    if [ ${ENV_SETTINGS_FILE} ]; then
+      sudo rm ${ENV_SETTINGS_FILE}
+    fi
+
+    # Create the env file
+    touch ${ENV_SETTINGS_FILE}
 
     # DD_DATABASE_URL can be set as an environment variable, if not construct
     if [ "$DBTYPE" == "$SQLITE" ]; then
-        DD_DATABASE_URL="sqlite:///defectdojo.db"
+        echo 'DD_DATABASE_URL="sqlite:///defectdojo.db"' >> ${ENV_SETTINGS_FILE}
     elif [ "$DBTYPE" == "$MYSQL" ]; then
-        DD_DATABASE_URL="mysql://$SQLUSER:$SQLPWD@$SQLHOST:$SQLPORT/$DBNAME"
+        SAFE_URL=$(urlenc "$DEFECT_DOJO_DEFAULT_DATABASE_USER")":"$(urlenc "$DEFECT_DOJO_DEFAULT_DATABASE_PASSWORD")"@"$(urlenc "$DEFECT_DOJO_DEFAULT_DATABASE_HOST")":"$(urlenc "$DEFECT_DOJO_DEFAULT_DATABASE_PORT")"/"$(urlenc "$DEFECT_DOJO_DEFAULT_DATABASE_NAME")
+        echo "DD_DATABASE_URL=mysql://$SAFE_URL" >> ${ENV_SETTINGS_FILE}
     elif [ "$DBTYPE" == "$POSTGRES" ]; then
-        DD_DATABASE_URL="postgres://$SQLUSER:$SQLPWD@$SQLHOST:$SQLPORT/$DBNAME"
-    fi
-
-    if [[ -z $DD_ALLOWED_HOSTS ]]; then
-        DD_ALLOWED_HOSTS="localhost"
-    fi
-
-    # Test whether we're running on a "brew"-system, like Mac OS X; then use
-    # BSD-style sed;
-    # By default, use GNU-style sed
-    BREW_CMD=$(which brew)
-    if [[ ! -z $BREW_CMD ]]; then
-        sed -i '' -e 's%#DD_DATABASE_URL#%'$DD_DATABASE_URL'%' \
-                -e "s/#DD_SECRET_KEY#/$SECRET/g" \
-                -e "s%#ALLOWED_HOSTS#%$DD_ALLOWED_HOSTS%" \
-                -e "s/#DD_CREDENTIAL_AES_256_KEY#/$AES_PASSPHRASE/g" \
-                ${ENV_SETTINGS_FILE}
-    else
-        # Apply sed GNU-style wise
-        sed -i -e 's%#DD_DATABASE_URL#%'$DD_DATABASE_URL'%' ${ENV_SETTINGS_FILE}
-        sed -i -e "s/#DD_SECRET_KEY#/$SECRET/g" ${ENV_SETTINGS_FILE}
-        sed -i -e "s%#DD_ALLOWED_HOSTS#%$DD_ALLOWED_HOSTS%" ${ENV_SETTINGS_FILE}
-        sed -i -e "s/#DD_CREDENTIAL_AES_256_KEY#/$AES_PASSPHRASE/g" ${ENV_SETTINGS_FILE}
-    fi
-=======
->>>>>>> 6107333f
+        SAFE_URL=$(urlenc "$DEFECT_DOJO_DEFAULT_DATABASE_USER")":"$(urlenc "$DEFECT_DOJO_DEFAULT_DATABASE_PASSWORD")"@"$(urlenc "$DEFECT_DOJO_DEFAULT_DATABASE_HOST")":"$(urlenc "$DEFECT_DOJO_DEFAULT_DATABASE_PORT")"/"$(urlenc "$DEFECT_DOJO_DEFAULT_DATABASE_NAME")
+        echo "DD_DATABASE_URL=postgres://$SAFE_URL" >> ${ENV_SETTINGS_FILE}
+    fi
+
+    if [[ $DD_ALLOWED_HOSTS ]]; then
+        echo 'DD_ALLOWED_HOSTS="localhost"' >> ${ENV_SETTINGS_FILE}
+    fi
+
+    echo 'DD_DEBUG="on"' >> ${ENV_SETTINGS_FILE}
+    echo 'DD_SECRET_KEY="'${SECRET}'"' >> ${ENV_SETTINGS_FILE}
+    echo 'DD_CREDENTIAL_AES_256_KEY="'${AES_PASSPHRASE}'"' >> ${ENV_SETTINGS_FILE}
 }
 
 function install_app() {
@@ -544,25 +473,24 @@
         pip install --upgrade pip
         pip install -U pip
         if [ "$DBTYPE" == "$MYSQL" ]; then
-            pip install .[mysql]
-        else
-            pip install .
+            pip install .[mysql] --ignore-installed Markdown
+        else
+            pip install . --ignore-installed Markdown
         fi
     else
         sudo pip install --upgrade pip
         if [ "$DBTYPE" == "$MYSQL" ]; then
-            sudo -H pip install .[mysql]
-        else
-            sudo -H pip install .
+            sudo -H pip install .[mysql] --ignore-installed Markdown
+        else
+            sudo -H pip install . --ignore-installed Markdown
         fi
     fi
     python manage.py makemigrations dojo
     python manage.py makemigrations --merge --noinput
     python manage.py migrate
 
-    if [ "$BATCH_MODE" == "yes" ]; then
-      python manage.py createsuperuser --noinput --username=$DEFECTDOJO_ADMIN_USER --email='admin@defectdojo.org'
-      entrypoint_scripts/common/setup-superuser.expect $DEFECTDOJO_ADMIN_USER $DEFECTDOJO_ADMIN_PASSWORD
+    if [ "$AUTO_DOCKER" == "yes" ]; then
+      createadmin
     elif [ -z "$AUTO_DOCKER" ]; then
       echo -e "${GREEN}${BOLD}Create Dojo superuser:"
       tput sgr0
@@ -611,30 +539,32 @@
   sudo mysqld_safe --skip-grant-tables >/dev/null 2>&1 &
   sleep 5
   DB_ROOT_PASS_LEN=`shuf -i 50-60 -n 1`
-  DB_ROOT_PASS=`pwgen -scn $DB_ROOT_PASS_LEN 1`
-
-  mysql mysql -e "UPDATE user SET authentication_string=PASSWORD('$DB_ROOT_PASS') WHERE User='root';FLUSH PRIVILEGES;"
+  if [[ -z "$DEFECT_DOJO_DEFAULT_DATABASE_PASSWORD" ]]; then
+    DEFECT_DOJO_DEFAULT_DATABASE_PASSWORD=`pwgen -scn $DB_ROOT_PASS_LEN 1`
+  fi
+  mysql mysql -e "UPDATE user SET authentication_string=PASSWORD('$DEFECT_DOJO_DEFAULT_DATABASE_PASSWORD'), plugin='mysql_native_password' WHERE User='root';FLUSH PRIVILEGES;"
+  sudo service mysql stop
 }
 
 function upgrade() {
-  apt-get upgrade
+  apt-get -y upgrade
   apt-get clean all
 }
 
 function remove_install_artifacts() {
-  sudo deluser dojo sudo
-  apt-get remove -y mysql-server nodejs yarn autoremove
+  # sudo deluser dojo sudo
+  # nodejs yarn autoremove
+  sudo apt-get remove -y mysql-server
 }
 
 function install_postgres_client() {
-  apt-get install -y postgresql postgresql-contrib
-  apt-get upgrade
-  apt-get clean all
+  sudo apt-get install -y postgresql-client
+  sudo apt-get upgrade
+  sudo apt-get clean all
 }
 
 function slim_defect_dojo_settings() {
   # Copy settings file
   ENV_SETTINGS_FILE=dojo/settings/.env.prod
-  cp dojo/settings/template-env ${ENV_SETTINGS_FILE}
-  sed -i'' "s&# DD_TRACK_MIGRATIONS=on&#DD_TRACK_MIGRATIONS=on&g" ${ENV_SETTINGS_FILE}
+  rm ${ENV_SETTINGS_FILE}
 }