apiVersion: v2
appVersion: "2.41.0-dev"
description: A Helm chart for Kubernetes to install DefectDojo
name: defectdojo
<<<<<<< HEAD
version: 1.6.161-dev
=======
version: 1.6.160-dev
>>>>>>> 73f06673
icon: https://www.defectdojo.org/img/favicon.ico
maintainers:
  - name: madchap
    email: defectdojo-project@owasp.org
    url: https://github.com/DefectDojo/django-DefectDojo
dependencies:
  - name: postgresql
    version: ~16.2.0
    repository: "https://charts.bitnami.com/bitnami"
    condition: postgresql.enabled
  - name: postgresql-ha
    version: ~9.4.0
    repository: "https://charts.bitnami.com/bitnami"
    alias: postgresqlha
    condition: postgresqlha.enabled
  - name: redis
    version: ~19.6.0
    repository: "https://charts.bitnami.com/bitnami"
    condition: redis.enabled<|MERGE_RESOLUTION|>--- conflicted
+++ resolved
@@ -2,11 +2,7 @@
 appVersion: "2.41.0-dev"
 description: A Helm chart for Kubernetes to install DefectDojo
 name: defectdojo
-<<<<<<< HEAD
 version: 1.6.161-dev
-=======
-version: 1.6.160-dev
->>>>>>> 73f06673
 icon: https://www.defectdojo.org/img/favicon.ico
 maintainers:
   - name: madchap
